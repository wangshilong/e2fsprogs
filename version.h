--- conflicted
+++ resolved
@@ -7,10 +7,5 @@
  * file may be redistributed under the GNU Public License v2.
  */
 
-<<<<<<< HEAD
 #define E2FSPROGS_VERSION "1.43-WIP"
-#define E2FSPROGS_DATE "1-Aug-2012"
-=======
-#define E2FSPROGS_VERSION "1.42.6"
-#define E2FSPROGS_DATE "21-Sep-2012"
->>>>>>> 11e52922
+#define E2FSPROGS_DATE "21-Sep-2012"