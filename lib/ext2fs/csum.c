--- conflicted
+++ resolved
@@ -721,55 +721,25 @@
 
 __u16 ext2fs_group_desc_csum(ext2_filsys fs, dgrp_t group)
 {
-<<<<<<< HEAD
-	__u16 crc = 0;
-	struct ext2_group_desc *desc;
-	size_t size;
-
-	size = fs->super->s_desc_size;
-	if (size < EXT2_MIN_DESC_SIZE)
-		size = EXT2_MIN_DESC_SIZE;
-	if (size > sizeof(struct ext4_group_desc)) {
-		/* This should never happen, but cap it for safety's sake */
-		size = sizeof(struct ext4_group_desc);
-	}
-
-	desc = ext2fs_group_desc(fs, fs->group_desc, group);
-=======
 	struct ext2_group_desc *desc = ext2fs_group_desc(fs, fs->group_desc,
 							 group);
 	size_t size = EXT2_DESC_SIZE(fs->super);
 	size_t offset;
-	__u16 crc;
->>>>>>> 7fcaabf8
-
+	__u16 crc = 0;
 #ifdef WORDS_BIGENDIAN
-<<<<<<< HEAD
 	struct ext4_group_desc swabdesc;
+	size_t save_size = size;
+	const size_t ext4_bg_size = sizeof(struct ext4_group_desc);
+	struct ext2_group_desc *save_desc = desc;
 
 	/* Have to swab back to little-endian to do the checksum */
+	if (size > ext4_bg_size)
+		size = ext4_bg_size;
 	memcpy(&swabdesc, desc, size);
-	ext2fs_swap_group_desc2(fs,
-				(struct ext2_group_desc *) &swabdesc);
+	ext2fs_swap_group_desc2(fs, (struct ext2_group_desc *) &swabdesc);
 	desc = (struct ext2_group_desc *) &swabdesc;
-=======
-		struct ext4_group_desc swabdesc;
-		size_t save_size = size;
-		const size_t ext4_bg_size = sizeof(struct ext4_group_desc);
-		struct ext2_group_desc *save_desc = desc;
-
-		/* Have to swab back to little-endian to do the checksum */
-		if (size > ext4_bg_size)
-			size = ext4_bg_size;
-		memcpy(&swabdesc, desc, size);
-		ext2fs_swap_group_desc2(fs,
-					(struct ext2_group_desc *) &swabdesc);
-		desc = (struct ext2_group_desc *) &swabdesc;
->>>>>>> 7fcaabf8
-
 	group = ext2fs_swab32(group);
 #endif
-<<<<<<< HEAD
 
 	if (EXT2_HAS_RO_COMPAT_FEATURE(fs->super,
 			EXT4_FEATURE_RO_COMPAT_METADATA_CSUM)) {
@@ -784,36 +754,18 @@
 		crc32 = ext2fs_crc32c_le(crc32, (unsigned char *)desc,
 					 size);
 		desc->bg_checksum = old_crc;
-
-		crc = crc32 & 0xFFFF;
-		goto out;
-=======
-		crc = ext2fs_crc16(~0, fs->super->s_uuid,
-				   sizeof(fs->super->s_uuid));
-		crc = ext2fs_crc16(crc, &group, sizeof(group));
-		crc = ext2fs_crc16(crc, desc, offset);
-		offset += sizeof(desc->bg_checksum); /* skip checksum */
-		/* for checksum of struct ext4_group_desc do the rest...*/
-		if (offset < size) {
-			crc = ext2fs_crc16(crc, (char *)desc + offset,
-					   size - offset);
-		}
 #ifdef WORDS_BIGENDIAN
-		/*
-		 * If the size of the bg descriptor is greater than 64
-		 * bytes, which is the size of the traditional ext4 bg
-		 * descriptor, checksum the rest of the descriptor here
-		 */
 		if (save_size > ext4_bg_size)
-			crc = ext2fs_crc16(crc,
+			crc32 = ext2fs_crc32c_le(crc32,
 					   (char *)save_desc + ext4_bg_size,
 					   save_size - ext4_bg_size);
 #endif
->>>>>>> 7fcaabf8
+		crc = crc32 & 0xFFFF;
+		goto out;
 	}
 
 	/* old crc16 code */
-	size_t offset = offsetof(struct ext2_group_desc, bg_checksum);
+	offset = offsetof(struct ext2_group_desc, bg_checksum);
 	crc = ext2fs_crc16(~0, fs->super->s_uuid,
 			   sizeof(fs->super->s_uuid));
 	crc = ext2fs_crc16(crc, &group, sizeof(group));
@@ -824,6 +776,16 @@
 		crc = ext2fs_crc16(crc, (char *)desc + offset,
 				   size - offset);
 	}
+#ifdef WORDS_BIGENDIAN
+	/*
+	 * If the size of the bg descriptor is greater than 64
+	 * bytes, which is the size of the traditional ext4 bg
+	 * descriptor, checksum the rest of the descriptor here
+	 */
+	if (save_size > ext4_bg_size)
+		crc = ext2fs_crc16(crc, (char *)save_desc + ext4_bg_size,
+				   save_size - ext4_bg_size);
+#endif
 
 out:
 	return crc;
