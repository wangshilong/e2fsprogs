/*
 * tune2fs.c - Change the file system parameters on an ext2 file system
 *
 * Copyright (C) 1992, 1993, 1994  Remy Card <card@masi.ibp.fr>
 *                                 Laboratoire MASI, Institut Blaise Pascal
 *                                 Universite Pierre et Marie Curie (Paris VI)
 *
 * Copyright 1995, 1996, 1997, 1998, 1999, 2000 by Theodore Ts'o.
 *
 * %Begin-Header%
 * This file may be redistributed under the terms of the GNU Public
 * License.
 * %End-Header%
 */

/*
 * History:
 * 93/06/01	- Creation
 * 93/10/31	- Added the -c option to change the maximal mount counts
 * 93/12/14	- Added -l flag to list contents of superblock
 *                M.J.E. Mol (marcel@duteca.et.tudelft.nl)
 *                F.W. ten Wolde (franky@duteca.et.tudelft.nl)
 * 93/12/29	- Added the -e option to change errors behavior
 * 94/02/27	- Ported to use the ext2fs library
 * 94/03/06	- Added the checks interval from Uwe Ohse (uwe@tirka.gun.de)
 */

#define _XOPEN_SOURCE 500 /* for inclusion of strptime() */
#define _BSD_SOURCE /* for inclusion of strcasecmp() */
#include <fcntl.h>
#include <grp.h>
#ifdef HAVE_GETOPT_H
#include <getopt.h>
#else
extern char *optarg;
extern int optind;
#endif
#include <pwd.h>
#include <stdio.h>
#include <stdlib.h>
#include <string.h>
#include <time.h>
#include <unistd.h>
#include <sys/types.h>

#include "ext2fs/ext2_fs.h"
#include "ext2fs/ext2fs.h"
#include "et/com_err.h"
#include "uuid/uuid.h"
#include "e2p/e2p.h"
#include "jfs_user.h"
#include "util.h"
#include "blkid/blkid.h"

#include "../version.h"
#include "nls-enable.h"

/* 
 * Tune2fs supports these features in addition to the standard features.
 */
#define EXT2_TUNE2FS_INCOMPAT	(EXT3_FEATURE_INCOMPAT_EXTENTS)
#define EXT2_TUNE2FS_RO_COMPAT	(EXT4_FEATURE_RO_COMPAT_HUGE_FILE|\
				 EXT4_FEATURE_RO_COMPAT_GDT_CSUM|	\
				 EXT4_FEATURE_RO_COMPAT_DIR_NLINK|	\
				 EXT4_FEATURE_RO_COMPAT_EXTRA_ISIZE)


const char * program_name = "tune2fs";
char * device_name;
char * new_label, *new_last_mounted, *new_UUID;
char * io_options;
static int c_flag, C_flag, e_flag, f_flag, g_flag, i_flag, l_flag, L_flag;
static int m_flag, M_flag, r_flag, s_flag = -1, u_flag, U_flag, T_flag;
static time_t last_check_time;
static int print_label;
static int max_mount_count, mount_count, mount_flags;
static unsigned long interval, reserved_blocks;
static double reserved_ratio;
static unsigned long resgid, resuid;
static unsigned short errors;
static int open_flag;
static char *features_cmd;
static char *mntopts_cmd;
static int stride, stripe_width;
static int stride_set, stripe_width_set;
static char *extended_cmd;

int journal_size, journal_flags;
char *journal_device;

static const char *please_fsck = N_("Please run e2fsck on the filesystem.\n");

void do_findfs(int argc, char **argv);

static void usage(void)
{
	fprintf(stderr,
		_("Usage: %s [-c max_mounts_count] [-e errors_behavior] "
		  "[-g group]\n"
		  "\t[-i interval[d|m|w]] [-j] [-J journal_options]\n"
		  "\t[-l] [-s sparse_flag] [-m reserved_blocks_percent]\n"
		  "\t[-o [^]mount_options[,...]] [-r reserved_blocks_count]\n"
		  "\t[-u user] [-C mount_count] [-L volume_label]\n"
		  "\t[-M last_mounted_dir] [-O [^]feature[,...]]\n"
		  "\t[-E extended-option[,...]] [-T last_check_time] "
		  "[-U UUID] device\n"), program_name);
	exit (1);
}

static __u32 ok_features[3] = {
	/* Compat */
	EXT3_FEATURE_COMPAT_HAS_JOURNAL |
<<<<<<< HEAD
		EXT2_FEATURE_COMPAT_DIR_INDEX,	/* Compat */
	EXT2_FEATURE_INCOMPAT_FILETYPE|		/* Incompat */
		EXT3_FEATURE_INCOMPAT_EXTENTS|
		EXT4_FEATURE_INCOMPAT_FLEX_BG,
	EXT2_FEATURE_RO_COMPAT_SPARSE_SUPER	/* R/O compat */
=======
		EXT2_FEATURE_COMPAT_DIR_INDEX,
	/* Incompat */
	EXT2_FEATURE_INCOMPAT_FILETYPE,
	/* R/O compat */
	EXT2_FEATURE_RO_COMPAT_LARGE_FILE |
		EXT2_FEATURE_RO_COMPAT_SPARSE_SUPER
};

static __u32 clear_ok_features[3] = {
	/* Compat */
	EXT3_FEATURE_COMPAT_HAS_JOURNAL |
		EXT2_FEATURE_COMPAT_RESIZE_INODE |
		EXT2_FEATURE_COMPAT_DIR_INDEX,
	/* Incompat */
	EXT2_FEATURE_INCOMPAT_FILETYPE,
	/* R/O compat */
	EXT2_FEATURE_RO_COMPAT_LARGE_FILE |
		EXT2_FEATURE_RO_COMPAT_SPARSE_SUPER
>>>>>>> 4f9abdcb
};

/*
 * Remove an external journal from the filesystem
 */
static void remove_journal_device(ext2_filsys fs)
{
	char		*journal_path;
	ext2_filsys	jfs;
	char		buf[1024];
	journal_superblock_t	*jsb;
	int		i, nr_users;
	errcode_t	retval;
	int		commit_remove_journal = 0;
	io_manager	io_ptr;

	if (f_flag)
		commit_remove_journal = 1; /* force removal even if error */

	uuid_unparse(fs->super->s_journal_uuid, buf);
	journal_path = blkid_get_devname(NULL, "UUID", buf);

	if (!journal_path) {
		journal_path =
			ext2fs_find_block_device(fs->super->s_journal_dev);
		if (!journal_path)
			return;
	}

#ifdef CONFIG_TESTIO_DEBUG
	io_ptr = test_io_manager;
	test_io_backing_manager = unix_io_manager;
#else
	io_ptr = unix_io_manager;
#endif
	retval = ext2fs_open(journal_path, EXT2_FLAG_RW|
			     EXT2_FLAG_JOURNAL_DEV_OK, 0,
			     fs->blocksize, io_ptr, &jfs);
	if (retval) {
		com_err(program_name, retval,
			_("while trying to open external journal"));
		goto no_valid_journal;
	}
	if (!(jfs->super->s_feature_incompat & EXT3_FEATURE_INCOMPAT_JOURNAL_DEV)) {
		fprintf(stderr, _("%s is not a journal device.\n"),
			journal_path);
		goto no_valid_journal;
	}

	/* Get the journal superblock */
	if ((retval = io_channel_read_blk(jfs->io, 1, -1024, buf))) {
		com_err(program_name, retval,
			_("while reading journal superblock"));
		goto no_valid_journal;
	}

	jsb = (journal_superblock_t *) buf;
	if ((jsb->s_header.h_magic != (unsigned) ntohl(JFS_MAGIC_NUMBER)) ||
	    (jsb->s_header.h_blocktype != (unsigned) ntohl(JFS_SUPERBLOCK_V2))) {
		fputs(_("Journal superblock not found!\n"), stderr);
		goto no_valid_journal;
	}

	/* Find the filesystem UUID */
	nr_users = ntohl(jsb->s_nr_users);
	for (i=0; i < nr_users; i++) {
		if (memcmp(fs->super->s_uuid,
			   &jsb->s_users[i*16], 16) == 0)
			break;
	}
	if (i >= nr_users) {
		fputs(_("Filesystem's UUID not found on journal device.\n"), 
		      stderr);
		commit_remove_journal = 1;
		goto no_valid_journal;
	}
	nr_users--;
	for (i=0; i < nr_users; i++)
		memcpy(&jsb->s_users[i*16], &jsb->s_users[(i+1)*16], 16);
	jsb->s_nr_users = htonl(nr_users);

	/* Write back the journal superblock */
	if ((retval = io_channel_write_blk(jfs->io, 1, -1024, buf))) {
		com_err(program_name, retval,
			"while writing journal superblock.");
		goto no_valid_journal;
	}

	commit_remove_journal = 1;

no_valid_journal:
	if (commit_remove_journal == 0) {
		fputs(_("Journal NOT removed\n"), stderr);
		exit(1);
	}
	fs->super->s_journal_dev = 0;
	uuid_clear(fs->super->s_journal_uuid);
	ext2fs_mark_super_dirty(fs);
	fputs(_("Journal removed\n"), stdout);
	free(journal_path);
}

/* Helper function for remove_journal_inode */
static int release_blocks_proc(ext2_filsys fs, blk_t *blocknr,
			       int blockcnt EXT2FS_ATTR((unused)), 
			       void *private EXT2FS_ATTR((unused)))
{
	blk_t	block;
	int	group;

	block = *blocknr;
	ext2fs_unmark_block_bitmap(fs->block_map,block);
	group = ext2fs_group_of_blk(fs, block);
	fs->group_desc[group].bg_free_blocks_count++;
	fs->super->s_free_blocks_count++;
	return 0;
}

/*
 * Remove the journal inode from the filesystem
 */
static void remove_journal_inode(ext2_filsys fs)
{
	struct ext2_inode	inode;
	errcode_t		retval;
	ino_t			ino = fs->super->s_journal_inum;
	
	retval = ext2fs_read_inode(fs, ino,  &inode);
	if (retval) {
		com_err(program_name, retval,
			_("while reading journal inode"));
		exit(1);
	}
	if (ino == EXT2_JOURNAL_INO) {
		retval = ext2fs_read_bitmaps(fs);
		if (retval) {
			com_err(program_name, retval,
				_("while reading bitmaps"));
			exit(1);
		}
		retval = ext2fs_block_iterate(fs, ino,
					      BLOCK_FLAG_READ_ONLY, NULL,
					      release_blocks_proc, NULL);
		if (retval) {
			com_err(program_name, retval,
				_("while clearing journal inode"));
			exit(1);
		}
		memset(&inode, 0, sizeof(inode));
		ext2fs_mark_bb_dirty(fs);
		fs->flags &= ~EXT2_FLAG_SUPER_ONLY;
	} else
		inode.i_flags &= ~EXT2_IMMUTABLE_FL;
	retval = ext2fs_write_inode(fs, ino, &inode);
	if (retval) {
		com_err(program_name, retval,
			_("while writing journal inode"));
		exit(1);
	}
	fs->super->s_journal_inum = 0;
	ext2fs_mark_super_dirty(fs);
}

/*
 * Update the default mount options
 */
static void update_mntopts(ext2_filsys fs, char *mntopts)
{
	struct ext2_super_block *sb= fs->super;

	if (e2p_edit_mntopts(mntopts, &sb->s_default_mount_opts, ~0)) {
		fprintf(stderr, _("Invalid mount option set: %s\n"),
			mntopts);
		exit(1);
	}
	ext2fs_mark_super_dirty(fs);
}

/*
 * Update the feature set as provided by the user.
 */
static void update_feature_set(ext2_filsys fs, char *features)
{
<<<<<<< HEAD
	int sparse, old_sparse, filetype, old_filetype;
	int journal, old_journal, dxdir, old_dxdir;
	int flex_bg, old_flex_bg, extents, old_extents;
=======
>>>>>>> 4f9abdcb
	struct ext2_super_block *sb= fs->super;
	__u32	old_compat, old_incompat, old_ro_compat;
	__u32		old_features[3];
	int		type_err;
	unsigned int	mask_err;

#define FEATURE_ON(type, mask) (!(old_features[(type)] & (mask)) && \
				((&sb->s_feature_compat)[(type)] & (mask)))
#define FEATURE_OFF(type, mask) ((old_features[(type)] & (mask)) && \
				 !((&sb->s_feature_compat)[(type)] & (mask)))
#define FEATURE_CHANGED(type, mask) ((mask) & \
		     (old_features[(type)] ^ (&sb->s_feature_compat)[(type)]))

<<<<<<< HEAD
	old_sparse = sb->s_feature_ro_compat &
		EXT2_FEATURE_RO_COMPAT_SPARSE_SUPER;
	old_filetype = sb->s_feature_incompat &
		EXT2_FEATURE_INCOMPAT_FILETYPE;
	old_extents = sb->s_feature_incompat &
		EXT3_FEATURE_INCOMPAT_EXTENTS;
	old_flex_bg = sb->s_feature_incompat &
		EXT4_FEATURE_INCOMPAT_FLEX_BG;
	old_journal = sb->s_feature_compat &
		EXT3_FEATURE_COMPAT_HAS_JOURNAL;
	old_dxdir = sb->s_feature_compat &
		EXT2_FEATURE_COMPAT_DIR_INDEX;
	if (e2p_edit_feature(features, &sb->s_feature_compat,
			     ok_features)) {
		fprintf(stderr, _("Invalid filesystem option set: %s\n"),
			features);
		exit(1);
	}
	sparse = sb->s_feature_ro_compat &
		EXT2_FEATURE_RO_COMPAT_SPARSE_SUPER;
	filetype = sb->s_feature_incompat &
		EXT2_FEATURE_INCOMPAT_FILETYPE;
	extents = sb->s_feature_incompat &
		EXT3_FEATURE_INCOMPAT_EXTENTS;
	flex_bg = sb->s_feature_incompat &
		EXT4_FEATURE_INCOMPAT_FLEX_BG;
	journal = sb->s_feature_compat &
		EXT3_FEATURE_COMPAT_HAS_JOURNAL;
	dxdir = sb->s_feature_compat &
		EXT2_FEATURE_COMPAT_DIR_INDEX;
	if (old_journal && !journal) {
=======
	old_features[E2P_FEATURE_COMPAT] = sb->s_feature_compat;
	old_features[E2P_FEATURE_INCOMPAT] = sb->s_feature_incompat;
	old_features[E2P_FEATURE_RO_INCOMPAT] = sb->s_feature_ro_compat;

	if (e2p_edit_feature2(features, &sb->s_feature_compat,
			      ok_features, clear_ok_features,
			      &type_err, &mask_err)) {
		if (!mask_err)
			fprintf(stderr,
				_("Invalid filesystem option set: %s\n"),
				features);
		else if (type_err & E2P_FEATURE_NEGATE_FLAG)
			fprintf(stderr, _("Clearing filesystem feature '%s' "
					  "not supported.\n"),
				e2p_feature2string(type_err &
						   E2P_FEATURE_TYPE_MASK,
						   mask_err));
		else
			fprintf(stderr, _("Setting filesystem feature '%s' "
					  "not supported.\n"),
				e2p_feature2string(type_err, mask_err));
		exit(1);
	}

	if (FEATURE_OFF(E2P_FEATURE_COMPAT, EXT3_FEATURE_COMPAT_HAS_JOURNAL)) {
>>>>>>> 4f9abdcb
		if ((mount_flags & EXT2_MF_MOUNTED) &&
		    !(mount_flags & EXT2_MF_READONLY)) {
			fputs(_("The has_journal flag may only be "
				"cleared when the filesystem is\n"
				"unmounted or mounted "
				"read-only.\n"), stderr);
			exit(1);
		}
		if (sb->s_feature_incompat &
		    EXT3_FEATURE_INCOMPAT_RECOVER) {
			fputs(_("The needs_recovery flag is set.  "
				"Please run e2fsck before clearing\n"
				"the has_journal flag.\n"), stderr);
			exit(1);
		}
		if (sb->s_journal_inum) {
			remove_journal_inode(fs);
		}
		if (sb->s_journal_dev) {
			remove_journal_device(fs);
		}
	}

	if (FEATURE_ON(E2P_FEATURE_COMPAT, EXT3_FEATURE_COMPAT_HAS_JOURNAL)) {
		/*
		 * If adding a journal flag, let the create journal
		 * code below handle creating setting the flag and
		 * creating the journal.  We supply a default size if
		 * necessary.
		 */
		if (!journal_size)
			journal_size = -1;
		sb->s_feature_compat &= ~EXT3_FEATURE_COMPAT_HAS_JOURNAL;
	}
<<<<<<< HEAD
	if (old_extents && !extents) {
		fputs(_("Clearing the extents feature flag not supported.\n"),
		      stderr);
		exit(1);
	}
	if (dxdir && !old_dxdir) {
=======

	if (FEATURE_ON(E2P_FEATURE_COMPAT, EXT2_FEATURE_COMPAT_DIR_INDEX)) {
>>>>>>> 4f9abdcb
		if (!sb->s_def_hash_version)
			sb->s_def_hash_version = EXT2_HASH_TEA;
		if (uuid_is_null((unsigned char *) sb->s_hash_seed))
			uuid_generate((unsigned char *) sb->s_hash_seed);
	}
	if (!flex_bg && old_flex_bg) {
		if (ext2fs_check_desc(fs)) {
			fputs(_("Clearing the flex_bg flag would "
				"cause the the filesystem to be\n"
				"inconsistent.\n"), stderr);
			exit(1);
		}
	}

	if (sb->s_rev_level == EXT2_GOOD_OLD_REV &&
	    (sb->s_feature_compat || sb->s_feature_ro_compat ||
	     sb->s_feature_incompat))
		ext2fs_update_dynamic_rev(fs);

	if (FEATURE_CHANGED(E2P_FEATURE_RO_INCOMPAT,
			    EXT2_FEATURE_RO_COMPAT_SPARSE_SUPER) ||
	    FEATURE_CHANGED(E2P_FEATURE_INCOMPAT,
			    EXT2_FEATURE_INCOMPAT_FILETYPE) ||
	    FEATURE_CHANGED(E2P_FEATURE_COMPAT,
			    EXT2_FEATURE_COMPAT_RESIZE_INODE) ||
	    FEATURE_OFF(E2P_FEATURE_RO_INCOMPAT,
			EXT2_FEATURE_RO_COMPAT_LARGE_FILE)) {
		sb->s_state &= ~EXT2_VALID_FS;
		printf("\n%s\n", _(please_fsck));
	}

	if ((old_features[E2P_FEATURE_COMPAT] != sb->s_feature_compat) ||
	    (old_features[E2P_FEATURE_INCOMPAT] != sb->s_feature_incompat) ||
	    (old_features[E2P_FEATURE_RO_INCOMPAT] != sb->s_feature_ro_compat))
		ext2fs_mark_super_dirty(fs);
}

/*
 * Add a journal to the filesystem.
 */
static void add_journal(ext2_filsys fs)
{
	unsigned long journal_blocks;
	errcode_t	retval;
	ext2_filsys	jfs;
	io_manager	io_ptr;

	if (fs->super->s_feature_compat &
	    EXT3_FEATURE_COMPAT_HAS_JOURNAL) {
		fputs(_("The filesystem already has a journal.\n"), stderr);
		goto err;
	}
	if (journal_device) {
		check_plausibility(journal_device);
		check_mount(journal_device, 0, _("journal"));
#ifdef CONFIG_TESTIO_DEBUG
		io_ptr = test_io_manager;
		test_io_backing_manager = unix_io_manager;
#else
		io_ptr = unix_io_manager;
#endif
		retval = ext2fs_open(journal_device, EXT2_FLAG_RW|
				     EXT2_FLAG_JOURNAL_DEV_OK, 0,
				     fs->blocksize, io_ptr, &jfs);
		if (retval) {
			com_err(program_name, retval,
				_("\n\twhile trying to open journal on %s\n"),
				journal_device);
			goto err;
		}
		printf(_("Creating journal on device %s: "),
		       journal_device);
		fflush(stdout);

		retval = ext2fs_add_journal_device(fs, jfs);
		ext2fs_close(jfs);
		if (retval) {
			com_err (program_name, retval,
				 _("while adding filesystem to journal on %s"),
				 journal_device);
			goto err;
		}
		fputs(_("done\n"), stdout);
	} else if (journal_size) {
		fputs(_("Creating journal inode: "), stdout);
		fflush(stdout);
		journal_blocks = figure_journal_size(journal_size, fs);

		retval = ext2fs_add_journal_inode(fs, journal_blocks,
						  journal_flags);
		if (retval) {
			fprintf(stderr, "\n");
			com_err(program_name, retval,
				_("\n\twhile trying to create journal file"));
			exit(1);
		} else
			fputs(_("done\n"), stdout);
		/*
		 * If the filesystem wasn't mounted, we need to force
		 * the block group descriptors out.
		 */
		if ((mount_flags & EXT2_MF_MOUNTED) == 0)
			fs->flags &= ~EXT2_FLAG_SUPER_ONLY;
	}
	print_check_message(fs);
	return;

err:
	if (journal_device)
		free(journal_device);
	exit(1);
}


static void parse_e2label_options(int argc, char ** argv)
{
	if ((argc < 2) || (argc > 3)) {
		fputs(_("Usage: e2label device [newlabel]\n"), stderr);
		exit(1);
	}
	io_options = strchr(argv[1], '?');
	if (io_options)
		*io_options++ = 0;
	device_name = blkid_get_devname(NULL, argv[1], NULL);
	if (!device_name) {
		com_err("e2label", 0, _("Unable to resolve '%s'"), 
			argv[1]);
		exit(1);
	}
	open_flag = EXT2_FLAG_SOFTSUPP_FEATURES | EXT2_FLAG_JOURNAL_DEV_OK;
	if (argc == 3) {
		open_flag |= EXT2_FLAG_RW;
		L_flag = 1;
		new_label = argv[2];
	} else 
		print_label++;
}

static time_t parse_time(char *str)
{
	struct	tm	ts;

	if (strcmp(str, "now") == 0) {
		return (time(0));
	}
	memset(&ts, 0, sizeof(ts));
#ifdef HAVE_STRPTIME
	strptime(str, "%Y%m%d%H%M%S", &ts);
#else
	sscanf(str, "%4d%2d%2d%2d%2d%2d", &ts.tm_year, &ts.tm_mon,
	       &ts.tm_mday, &ts.tm_hour, &ts.tm_min, &ts.tm_sec);
	ts.tm_year -= 1900;
	ts.tm_mon -= 1;
	if (ts.tm_year < 0 || ts.tm_mon < 0 || ts.tm_mon > 11 ||
	    ts.tm_mday < 0 || ts.tm_mday > 31 || ts.tm_hour > 23 ||
	    ts.tm_min > 59 || ts.tm_sec > 61)
		ts.tm_mday = 0;
#endif
	if (ts.tm_mday == 0) {
		com_err(program_name, 0,
			_("Couldn't parse date/time specifier: %s"),
			str);
		usage();
	}
	return (mktime(&ts));
}

static void parse_tune2fs_options(int argc, char **argv)
{
	int c;
	char * tmp;
	struct group * gr;
	struct passwd * pw;

	open_flag = EXT2_FLAG_SOFTSUPP_FEATURES;

	printf("tune2fs %s (%s)\n", E2FSPROGS_VERSION, E2FSPROGS_DATE);
	while ((c = getopt(argc, argv, "c:e:fg:i:jlm:o:r:s:u:C:E:J:L:M:O:T:U:")) != EOF)
		switch (c)
		{
			case 'c':
				max_mount_count = strtol (optarg, &tmp, 0);
				if (*tmp || max_mount_count > 16000) {
					com_err (program_name, 0,
						 _("bad mounts count - %s"),
						 optarg);
					usage();
				}
				if (max_mount_count == 0)
					max_mount_count = -1;
				c_flag = 1;
				open_flag = EXT2_FLAG_RW;
				break;
			case 'C':
				mount_count = strtoul (optarg, &tmp, 0);
				if (*tmp || mount_count > 16000) {
					com_err (program_name, 0,
						 _("bad mounts count - %s"),
						 optarg);
					usage();
				}
				C_flag = 1;
				open_flag = EXT2_FLAG_RW;
				break;
			case 'e':
				if (strcmp (optarg, "continue") == 0)
					errors = EXT2_ERRORS_CONTINUE;
				else if (strcmp (optarg, "remount-ro") == 0)
					errors = EXT2_ERRORS_RO;
				else if (strcmp (optarg, "panic") == 0)
					errors = EXT2_ERRORS_PANIC;
				else {
					com_err (program_name, 0,
						 _("bad error behavior - %s"),
						 optarg);
					usage();
				}
				e_flag = 1;
				open_flag = EXT2_FLAG_RW;
				break;
			case 'E':
				extended_cmd = optarg;
				open_flag |= EXT2_FLAG_RW;
				break;
			case 'f': /* Force */
				f_flag = 1;
				break;
			case 'g':
				resgid = strtoul (optarg, &tmp, 0);
				if (*tmp) {
					gr = getgrnam (optarg);
					if (gr == NULL)
						tmp = optarg;
					else {
						resgid = gr->gr_gid;
						*tmp =0;
					}
				}
				if (*tmp) {
					com_err (program_name, 0,
						 _("bad gid/group name - %s"),
						 optarg);
					usage();
				}
				g_flag = 1;
				open_flag = EXT2_FLAG_RW;
				break;
			case 'i':
				interval = strtoul (optarg, &tmp, 0);
				switch (*tmp) {
				case 's':
					tmp++;
					break;
				case '\0':
				case 'd':
				case 'D': /* days */
					interval *= 86400;
					if (*tmp != '\0')
						tmp++;
					break;
				case 'm':
				case 'M': /* months! */
					interval *= 86400 * 30;
					tmp++;
					break;
				case 'w':
				case 'W': /* weeks */
					interval *= 86400 * 7;
					tmp++;
					break;
				}
				if (*tmp) {
					com_err (program_name, 0,
						_("bad interval - %s"), optarg);
					usage();
				}
				i_flag = 1;
				open_flag = EXT2_FLAG_RW;
				break;
			case 'j':
				if (!journal_size)
					journal_size = -1;
				open_flag = EXT2_FLAG_RW;
				break;
			case 'J':
				parse_journal_opts(optarg);
				open_flag = EXT2_FLAG_RW;
				break;
			case 'l':
				l_flag = 1;
				break;
			case 'L':
				new_label = optarg;
				L_flag = 1;
				open_flag |= EXT2_FLAG_RW |
					EXT2_FLAG_JOURNAL_DEV_OK;
				break;
			case 'm':
				reserved_ratio = strtod(optarg, &tmp);
				if (*tmp || reserved_ratio > 50) {
					com_err (program_name, 0,
						 _("bad reserved block ratio - %s"),
						 optarg);
					usage();
				}
				m_flag = 1;
				open_flag = EXT2_FLAG_RW;
				break;
			case 'M':
				new_last_mounted = optarg;
				M_flag = 1;
				open_flag = EXT2_FLAG_RW;
				break;
			case 'o':
				if (mntopts_cmd) {
					com_err (program_name, 0,
					 _("-o may only be specified once"));
					usage();
				}
				mntopts_cmd = optarg;
				open_flag = EXT2_FLAG_RW;
				break;
				
			case 'O':
				if (features_cmd) {
					com_err (program_name, 0,
					 _("-O may only be specified once"));
					usage();
				}
				features_cmd = optarg;
				open_flag = EXT2_FLAG_RW;
				break;
			case 'r':
				reserved_blocks = strtoul (optarg, &tmp, 0);
				if (*tmp) {
					com_err (program_name, 0,
						 _("bad reserved blocks count - %s"),
						 optarg);
					usage();
				}
				r_flag = 1;
				open_flag = EXT2_FLAG_RW;
				break;
			case 's':
				s_flag = atoi(optarg);
				open_flag = EXT2_FLAG_RW;
				break;
			case 'T':
				T_flag = 1;
				last_check_time = parse_time(optarg);
				open_flag = EXT2_FLAG_RW;
				break;
			case 'u':
				resuid = strtoul (optarg, &tmp, 0);
				if (*tmp) {
					pw = getpwnam (optarg);
					if (pw == NULL)
						tmp = optarg;
					else {
						resuid = pw->pw_uid;
						*tmp = 0;
					}
				}
				if (*tmp) {
					com_err (program_name, 0,
						 _("bad uid/user name - %s"),
						 optarg);
					usage();
				}
				u_flag = 1;
				open_flag = EXT2_FLAG_RW;
				break;
			case 'U':
				new_UUID = optarg;
				U_flag = 1;
				open_flag = EXT2_FLAG_RW |
					EXT2_FLAG_JOURNAL_DEV_OK;
				break;
			default:
				usage();
		}
	if (optind < argc - 1 || optind == argc)
		usage();
	if (!open_flag && !l_flag)
		usage();
	io_options = strchr(argv[optind], '?');
	if (io_options)
		*io_options++ = 0;
	device_name = blkid_get_devname(NULL, argv[optind], NULL);
	if (!device_name) {
		com_err("tune2fs", 0, _("Unable to resolve '%s'"), 
			argv[optind]);
		exit(1);
	}
}

void do_findfs(int argc, char **argv)
{
	char	*dev;

	if ((argc != 2) ||
	    (strncmp(argv[1], "LABEL=", 6) && strncmp(argv[1], "UUID=", 5))) {
		fprintf(stderr, "Usage: findfs LABEL=<label>|UUID=<uuid>\n");
		exit(2);
	}
	dev = blkid_get_devname(NULL, argv[1], NULL);
	if (!dev) {
		com_err("findfs", 0, _("Unable to resolve '%s'"), 
			argv[1]);
		exit(1);
	}
	puts(dev);
	exit(0);
}

/*
 * Note!  If any extended options are incompatible with the
 * intersection of the SOFTSUPP features and those features explicitly
 * enabled for tune2fs, there needs to be an explicit test for them
 * here.
 */
static void parse_extended_opts(ext2_filsys fs, const char *opts)
{
	char	*buf, *token, *next, *p, *arg;
	int	len;
	int	r_usage = 0;

	len = strlen(opts);
	buf = malloc(len+1);
	if (!buf) {
		fprintf(stderr,
			_("Couldn't allocate memory to parse options!\n"));
		exit(1);
	}
	strcpy(buf, opts);
	for (token = buf; token && *token; token = next) {
		p = strchr(token, ',');
		next = 0;
		if (p) {
			*p = 0;
			next = p+1;
		}
		arg = strchr(token, '=');
		if (arg) {
			*arg = 0;
			arg++;
		}
		if (!strcmp(token, "test_fs")) {
			fs->super->s_flags |= EXT2_FLAGS_TEST_FILESYS;
			printf("Setting test filesystem flag\n");
			ext2fs_mark_super_dirty(fs);
		} else if (!strcmp(token, "^test_fs")) {
			fs->super->s_flags &= ~EXT2_FLAGS_TEST_FILESYS;
			printf("Clearing test filesystem flag\n");
			ext2fs_mark_super_dirty(fs);
		} else if (strcmp(token, "stride") == 0) {
			if (!arg) {
				r_usage++;
				continue;
			}
			stride = strtoul(arg, &p, 0);
			if (*p || (stride == 0)) {
				fprintf(stderr,
				       _("Invalid RAID stride: %s\n"),
					arg);
				r_usage++;
				continue;
			}
			stride_set = 1;
		} else if (strcmp(token, "stripe-width") == 0 ||
			   strcmp(token, "stripe_width") == 0) {
			if (!arg) {
				r_usage++;
				continue;
			}
			stripe_width = strtoul(arg, &p, 0);
			if (*p || (stripe_width == 0)) {
				fprintf(stderr,
					_("Invalid RAID stripe-width: %s\n"),
					arg);
				r_usage++;
				continue;
			}
			stripe_width_set = 1;
		} else 
			r_usage++;
	}
	if (r_usage) {
		fprintf(stderr, _("\nBad options specified.\n\n"
			"Extended options are separated by commas, "
			"and may take an argument which\n"
			"\tis set off by an equals ('=') sign.\n\n"
			"Valid extended options are:\n"
			"\tstride=<RAID per-disk chunk size in blocks>\n"
			"\tstripe-width=<RAID stride*data disks in blocks>\n"
			"\ttest_fs\n"
			"\t^test_fs\n"));
		free(buf);
		exit(1);
	}
	free(buf);
}	


int main (int argc, char ** argv)
{
	errcode_t retval;
	ext2_filsys fs;
	struct ext2_super_block *sb;
	io_manager io_ptr;

#ifdef ENABLE_NLS
	setlocale(LC_MESSAGES, "");
	setlocale(LC_CTYPE, "");
	bindtextdomain(NLS_CAT_NAME, LOCALEDIR);
	textdomain(NLS_CAT_NAME);
#endif
	if (argc && *argv)
		program_name = *argv;
	add_error_table(&et_ext2_error_table);

	if (strcmp(get_progname(argv[0]), "findfs") == 0)
		do_findfs(argc, argv);
	if (strcmp(get_progname(argv[0]), "e2label") == 0)
		parse_e2label_options(argc, argv);
	else
		parse_tune2fs_options(argc, argv);
	
#ifdef CONFIG_TESTIO_DEBUG
	io_ptr = test_io_manager;
	test_io_backing_manager = unix_io_manager;
#else
	io_ptr = unix_io_manager;
#endif
	retval = ext2fs_open2(device_name, io_options, open_flag, 
			      0, 0, io_ptr, &fs);
        if (retval) {
		com_err (program_name, retval, _("while trying to open %s"),
			 device_name);
		fprintf(stderr,
			_("Couldn't find valid filesystem superblock.\n"));
		exit(1);
	}
	sb = fs->super;
	fs->flags &= ~EXT2_FLAG_MASTER_SB_ONLY;
	if ((sb->s_feature_incompat & !EXT2_TUNE2FS_INCOMPAT) ||
	    (sb->s_feature_ro_compat & !EXT2_TUNE2FS_RO_COMPAT)) {
		fprintf(stderr, 
			_("Filesystem %s has unsupported features enabled.\n"),
			device_name);
		exit(1);
	}
	if (print_label) {
		/* For e2label emulation */
		printf("%.*s\n", (int) sizeof(sb->s_volume_name),
		       sb->s_volume_name);
		remove_error_table(&et_ext2_error_table);
		exit(0);
	}
	retval = ext2fs_check_if_mounted(device_name, &mount_flags);
	if (retval) {
		com_err("ext2fs_check_if_mount", retval,
			_("while determining whether %s is mounted."),
			device_name);
		exit(1);
	}
	/* Normally we only need to write out the superblock */
	fs->flags |= EXT2_FLAG_SUPER_ONLY;

	if (c_flag) {
		sb->s_max_mnt_count = max_mount_count;
		ext2fs_mark_super_dirty(fs);
		printf (_("Setting maximal mount count to %d\n"),
			max_mount_count);
	}
	if (C_flag) {
		sb->s_mnt_count = mount_count;
		ext2fs_mark_super_dirty(fs);
		printf (_("Setting current mount count to %d\n"), mount_count);
	}
	if (e_flag) {
		sb->s_errors = errors;
		ext2fs_mark_super_dirty(fs);
		printf (_("Setting error behavior to %d\n"), errors);
	}
	if (g_flag) {
		sb->s_def_resgid = resgid;
		ext2fs_mark_super_dirty(fs);
		printf (_("Setting reserved blocks gid to %lu\n"), resgid);
	}
	if (i_flag) {
		sb->s_checkinterval = interval;
		ext2fs_mark_super_dirty(fs);
		printf (_("Setting interval between checks to %lu seconds\n"), interval);
	}
	if (m_flag) {
		sb->s_r_blocks_count = e2p_percent(reserved_ratio,
						   sb->s_blocks_count);
		ext2fs_mark_super_dirty(fs);
		printf (_("Setting reserved blocks percentage to %g%% (%u blocks)\n"),
			reserved_ratio, sb->s_r_blocks_count);
	}
	if (r_flag) {
		if (reserved_blocks >= sb->s_blocks_count/2) {
			com_err (program_name, 0,
				 _("reserved blocks count is too big (%lu)"),
				 reserved_blocks);
			exit (1);
		}
		sb->s_r_blocks_count = reserved_blocks;
		ext2fs_mark_super_dirty(fs);
		printf (_("Setting reserved blocks count to %lu\n"),
			reserved_blocks);
	}
	if (s_flag == 1) {
		if (sb->s_feature_ro_compat &
		    EXT2_FEATURE_RO_COMPAT_SPARSE_SUPER)
			fputs(_("\nThe filesystem already has sparse "
				"superblocks.\n"), stderr);
		else {
			sb->s_feature_ro_compat |=
				EXT2_FEATURE_RO_COMPAT_SPARSE_SUPER;
			sb->s_state &= ~EXT2_VALID_FS;
			ext2fs_mark_super_dirty(fs);
			printf(_("\nSparse superblock flag set.  %s"),
			       _(please_fsck));
		}
	}
	if (s_flag == 0) {
		if (!(sb->s_feature_ro_compat &
		      EXT2_FEATURE_RO_COMPAT_SPARSE_SUPER))
			fputs(_("\nThe filesystem already has sparse "
				"superblocks disabled.\n"), stderr);
		else {
			sb->s_feature_ro_compat &=
				~EXT2_FEATURE_RO_COMPAT_SPARSE_SUPER;
			sb->s_state &= ~EXT2_VALID_FS;
			fs->flags |= EXT2_FLAG_MASTER_SB_ONLY;
			ext2fs_mark_super_dirty(fs);
			printf(_("\nSparse superblock flag cleared.  %s"),
			       _(please_fsck));
		}
	}
	if (T_flag) {
		sb->s_lastcheck = last_check_time;
		ext2fs_mark_super_dirty(fs);
		printf(_("Setting time filesystem last checked to %s\n"),
		       ctime(&last_check_time));
	}
	if (u_flag) {
		sb->s_def_resuid = resuid;
		ext2fs_mark_super_dirty(fs);
		printf (_("Setting reserved blocks uid to %lu\n"), resuid);
	}
	if (L_flag) {
		if (strlen(new_label) > sizeof(sb->s_volume_name))
			fputs(_("Warning: label too long, truncating.\n"), 
			      stderr);
		memset(sb->s_volume_name, 0, sizeof(sb->s_volume_name));
		strncpy(sb->s_volume_name, new_label,
			sizeof(sb->s_volume_name));
		ext2fs_mark_super_dirty(fs);
	}
	if (M_flag) {
		memset(sb->s_last_mounted, 0, sizeof(sb->s_last_mounted));
		strncpy(sb->s_last_mounted, new_last_mounted,
			sizeof(sb->s_last_mounted));
		ext2fs_mark_super_dirty(fs);
	}
	if (mntopts_cmd)
		update_mntopts(fs, mntopts_cmd);
	if (features_cmd)
		update_feature_set(fs, features_cmd);
	if (extended_cmd)
		parse_extended_opts(fs, extended_cmd);
	if (journal_size || journal_device)
		add_journal(fs);
	
	if (U_flag) {
		if ((strcasecmp(new_UUID, "null") == 0) ||
		    (strcasecmp(new_UUID, "clear") == 0)) {
			uuid_clear(sb->s_uuid);
		} else if (strcasecmp(new_UUID, "time") == 0) {
			uuid_generate_time(sb->s_uuid);
		} else if (strcasecmp(new_UUID, "random") == 0) {
			uuid_generate(sb->s_uuid);
		} else if (uuid_parse(new_UUID, sb->s_uuid)) {
			com_err(program_name, 0, _("Invalid UUID format\n"));
			exit(1);
		}
		ext2fs_mark_super_dirty(fs);
	}

	if (l_flag)
		list_super (sb);
	if (stride_set) {
		sb->s_raid_stride = stride;
		ext2fs_mark_super_dirty(fs);
		printf(_("Setting stride size to %d\n"), stride);
	}
	if (stripe_width_set) {
		sb->s_raid_stripe_width = stripe_width;
		ext2fs_mark_super_dirty(fs);
		printf(_("Setting stripe width to %d\n"), stripe_width);
	}
	remove_error_table(&et_ext2_error_table);
	return (ext2fs_close (fs) ? 1 : 0);
}<|MERGE_RESOLUTION|>--- conflicted
+++ resolved
@@ -110,16 +110,11 @@
 static __u32 ok_features[3] = {
 	/* Compat */
 	EXT3_FEATURE_COMPAT_HAS_JOURNAL |
-<<<<<<< HEAD
-		EXT2_FEATURE_COMPAT_DIR_INDEX,	/* Compat */
-	EXT2_FEATURE_INCOMPAT_FILETYPE|		/* Incompat */
-		EXT3_FEATURE_INCOMPAT_EXTENTS|
-		EXT4_FEATURE_INCOMPAT_FLEX_BG,
-	EXT2_FEATURE_RO_COMPAT_SPARSE_SUPER	/* R/O compat */
-=======
 		EXT2_FEATURE_COMPAT_DIR_INDEX,
 	/* Incompat */
-	EXT2_FEATURE_INCOMPAT_FILETYPE,
+	EXT2_FEATURE_INCOMPAT_FILETYPE |
+		EXT3_FEATURE_INCOMPAT_EXTENTS |
+		EXT4_FEATURE_INCOMPAT_FLEX_BG,
 	/* R/O compat */
 	EXT2_FEATURE_RO_COMPAT_LARGE_FILE |
 		EXT2_FEATURE_RO_COMPAT_SPARSE_SUPER
@@ -131,11 +126,11 @@
 		EXT2_FEATURE_COMPAT_RESIZE_INODE |
 		EXT2_FEATURE_COMPAT_DIR_INDEX,
 	/* Incompat */
-	EXT2_FEATURE_INCOMPAT_FILETYPE,
+	EXT2_FEATURE_INCOMPAT_FILETYPE |
+		EXT4_FEATURE_INCOMPAT_FLEX_BG,
 	/* R/O compat */
 	EXT2_FEATURE_RO_COMPAT_LARGE_FILE |
 		EXT2_FEATURE_RO_COMPAT_SPARSE_SUPER
->>>>>>> 4f9abdcb
 };
 
 /*
@@ -319,12 +314,6 @@
  */
 static void update_feature_set(ext2_filsys fs, char *features)
 {
-<<<<<<< HEAD
-	int sparse, old_sparse, filetype, old_filetype;
-	int journal, old_journal, dxdir, old_dxdir;
-	int flex_bg, old_flex_bg, extents, old_extents;
-=======
->>>>>>> 4f9abdcb
 	struct ext2_super_block *sb= fs->super;
 	__u32	old_compat, old_incompat, old_ro_compat;
 	__u32		old_features[3];
@@ -338,39 +327,6 @@
 #define FEATURE_CHANGED(type, mask) ((mask) & \
 		     (old_features[(type)] ^ (&sb->s_feature_compat)[(type)]))
 
-<<<<<<< HEAD
-	old_sparse = sb->s_feature_ro_compat &
-		EXT2_FEATURE_RO_COMPAT_SPARSE_SUPER;
-	old_filetype = sb->s_feature_incompat &
-		EXT2_FEATURE_INCOMPAT_FILETYPE;
-	old_extents = sb->s_feature_incompat &
-		EXT3_FEATURE_INCOMPAT_EXTENTS;
-	old_flex_bg = sb->s_feature_incompat &
-		EXT4_FEATURE_INCOMPAT_FLEX_BG;
-	old_journal = sb->s_feature_compat &
-		EXT3_FEATURE_COMPAT_HAS_JOURNAL;
-	old_dxdir = sb->s_feature_compat &
-		EXT2_FEATURE_COMPAT_DIR_INDEX;
-	if (e2p_edit_feature(features, &sb->s_feature_compat,
-			     ok_features)) {
-		fprintf(stderr, _("Invalid filesystem option set: %s\n"),
-			features);
-		exit(1);
-	}
-	sparse = sb->s_feature_ro_compat &
-		EXT2_FEATURE_RO_COMPAT_SPARSE_SUPER;
-	filetype = sb->s_feature_incompat &
-		EXT2_FEATURE_INCOMPAT_FILETYPE;
-	extents = sb->s_feature_incompat &
-		EXT3_FEATURE_INCOMPAT_EXTENTS;
-	flex_bg = sb->s_feature_incompat &
-		EXT4_FEATURE_INCOMPAT_FLEX_BG;
-	journal = sb->s_feature_compat &
-		EXT3_FEATURE_COMPAT_HAS_JOURNAL;
-	dxdir = sb->s_feature_compat &
-		EXT2_FEATURE_COMPAT_DIR_INDEX;
-	if (old_journal && !journal) {
-=======
 	old_features[E2P_FEATURE_COMPAT] = sb->s_feature_compat;
 	old_features[E2P_FEATURE_INCOMPAT] = sb->s_feature_incompat;
 	old_features[E2P_FEATURE_RO_INCOMPAT] = sb->s_feature_ro_compat;
@@ -396,7 +352,6 @@
 	}
 
 	if (FEATURE_OFF(E2P_FEATURE_COMPAT, EXT3_FEATURE_COMPAT_HAS_JOURNAL)) {
->>>>>>> 4f9abdcb
 		if ((mount_flags & EXT2_MF_MOUNTED) &&
 		    !(mount_flags & EXT2_MF_READONLY)) {
 			fputs(_("The has_journal flag may only be "
@@ -431,23 +386,15 @@
 			journal_size = -1;
 		sb->s_feature_compat &= ~EXT3_FEATURE_COMPAT_HAS_JOURNAL;
 	}
-<<<<<<< HEAD
-	if (old_extents && !extents) {
-		fputs(_("Clearing the extents feature flag not supported.\n"),
-		      stderr);
-		exit(1);
-	}
-	if (dxdir && !old_dxdir) {
-=======
 
 	if (FEATURE_ON(E2P_FEATURE_COMPAT, EXT2_FEATURE_COMPAT_DIR_INDEX)) {
->>>>>>> 4f9abdcb
 		if (!sb->s_def_hash_version)
 			sb->s_def_hash_version = EXT2_HASH_TEA;
 		if (uuid_is_null((unsigned char *) sb->s_hash_seed))
 			uuid_generate((unsigned char *) sb->s_hash_seed);
 	}
-	if (!flex_bg && old_flex_bg) {
+
+	if (FEATURE_OFF(E2P_FEATURE_INCOMPAT, EXT4_FEATURE_INCOMPAT_FLEX_BG)) {
 		if (ext2fs_check_desc(fs)) {
 			fputs(_("Clearing the flex_bg flag would "
 				"cause the the filesystem to be\n"
