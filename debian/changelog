<<<<<<< HEAD
e2fsprogs (1.43~WIP-2012-08-02-1) unstable; urgency=low

  * Add metadata checksum feature

 -- Theodore Y. Ts'o <tytso@mit.edu>  Mon, 1 Aug 2012 20:55:56 -0400
=======
e2fsprogs (1.42.6-1) unstable; urgency=low

  * New upstream version
  * Fix build dependencies to avoid requiring dc, and to allow
    cross-building to work (Closes: #677497)
  * Updated/fixed various man pages
  * Mke2fs will now update its progress indicators at most once a second
    to avoid overwhelming serial consoles.
  * Resize2fs will support lazy_itable_init, speeding up off-line growth
    of uninit_bg file systems.
  * Resize2fs now supports on-line resizing 64-bit file systems beyond
    16TB.  A number of bugs in resize2fs which prevented this have been
    fixed.
  * Resize2fs now correctly handles resizing 32-bit file systems to 16TB.
  * Fixed a potential segfault in e2fsck when there is an I/O error
    while reading the superblock.

 -- Theodore Y. Ts'o <tytso@mit.edu>  Fri, 21 Sep 2012 12:14:41 -0400
>>>>>>> 11e52922

e2fsprogs (1.42.5-1) unstable; urgency=low

  * New upstream version
  * Mark the e2fsprogs package as Multi-Arch: foreign, so if a package
    foo:i386 depends on e2fsprogs and is installed on an amd64 system,
    the native e2fsprogs will satisfy the dependency.  (Closes: #678395)
  * Fix a fd leak which could cause logsave (and hence a boot-time rc
    init script) to hang (Closes: #682592)
  * Fix a problem if e2fsck where if the root file system is mounted
    read-only, e2fsck would not clear an error indication in the journal
    superblock.  Combined with a kernel bug, this would cause the e2fsck
    to check the file system after every single boot
  * Fixed filefrag so it would not seg fault on virtual filesystems such
    as /proc: e.g., "filefrag /proc/partitions"
  * Fix filefrag so that it correctly reports the number of extents
  * Fixed a bug which caused "mke2fs -N 256 -t ext4 /tmp/foo.img 256m"
    to write blocks out until /tmp filled
  * Fixed a bug in how e2fsck would uniquify directory entry names
  * Change e2fsck so it will allow file systems mounted read-only to be
    checked with the -f option.
  * Fix e2fsck so that the file system is marked as containing an
    error if the user chooses not to fix the quota usage information.
  * Fix tune2fs so that it correctly removes the quota feature when
    the last quota inode is removed.
  * Fix tune2fs so that after removing a quota inode, the block bitmap
    is updated; otherwise, e2fsck would complain after running 'tune2fs
    -O ^quota <dev>'.
  * Fix tune2fs so that when converting a file system from using legacy
    quota files to the new quota file system feature with hidden quota
    files, the accounting for these files is handled correctly so that
    e2fsck doesn't complain.
  * The e4defrag program now allows device symlinks, such as
    /dev/mapper/testvg-testlv, instead of insisting on less
    human-friendly names such as /dev/dm-2
  * Updated/fixed various man pages  (Closes: #680114)

 -- Theodore Y. Ts'o <tytso@mit.edu>  Sun, 29 Jul 2012 19:59:56 -0400

e2fsprogs (1.42.4-3) unstable; urgency=medium

  * Add the -C option to chattr's usage message
  * Fix e2fsprogs so it is blhc (build log hardening check) clean.  This
    fixed e2fsck.static which previously was not getting built with the
    security hardening flags.

 -- Theodore Y. Ts'o <tytso@mit.edu>  Wed, 13 Jun 2012 16:03:24 -0400

e2fsprogs (1.42.4-2) unstable; urgency=medium

  * Fix FTBFS problem on the hurd and freebsd platforms

 -- Theodore Y. Ts'o <tytso@mit.edu>  Tue, 12 Jun 2012 18:26:40 -0400

e2fsprogs (1.42.4-1) unstable; urgency=medium

  * New upstream version
  * Fix 64-bit block number bugs in e2fsck, dumpe2fs, and debugfs which
    could corrupt file systems
  * Fixed e2fsck's handling of how errors propagate from the journal to
    the file system superblock
  * Fixed a false positive complaint from e2fsck if all of the extents
    in the last extent block are uninitialized and located after the
    end of the file.
  * dumpe2fs will display the journal's error indicator in the
    superblock if it is set
  * Fixed a  bug which caused e2fsck to incorrectly use O_EXCLUSIVE in
    some corner cases.
  * Fix truncation of extent-mapped inodes in e2fsck and libext2fs
  * Fixed i_blocks accounting in bigalloc file systems.
  * Add support for btrfs's No_COW flag to lsattr and chattr
  * Debugfs interprets the date strings of the form "@ddd" as ddd
    seconds after the epoch
  * Updated/fixed various man pages  (Closes: #674453, #674694)

 -- Theodore Y. Ts'o <tytso@mit.edu>  Tue, 12 Jun 2012 18:20:55 -0400

e2fsprogs (1.42.3-1) unstable; urgency=low

  * New upstream version
  * Fix bugs on 32-bit systems which could corrupt > 16TB file systems
  * Quiet complaints in e2fsck when the total free blocks or inodes are
    incorrect in the superblock after an system crash, since we don't
    update nor depend on the superblock summaries at each commit boundary
  * Fixed support for (hidden) quota files built into ext4; in
    particular, don't rewrite the quota inode unless the quotas are
    inconsistent
  * Optimized reading and writing bitmaps if direct I/O was enabled
  * Update Czech, Dutch, French, German, Polish, Sweedish, and
    Vietnamese translations
  * Fixed incorrect indentation in tune2fs man page
  * Update debian policy compliance to 3.9.3

 -- Theodore Y. Ts'o <tytso@mit.edu>  Mon, 14 May 2012 14:43:09 -0400

e2fsprogs (1.42.2-2) unstable; urgency=low

  * Fixed e2fsck.conf's man page (Closes: #646963)
  * Fixed 32-bit binary compatibility problem for the libext2fs shared
    library introduced in 1.42.2
  * mke2fs will no longer fail if the /etc/mtab file is not present

 -- Theodore Y. Ts'o <tytso@mit.edu>  Mon, 09 Apr 2012 14:54:33 -0400

e2fsprogs (1.42.2-1) unstable; urgency=low

  * New upstream version
  * Fixed various man pages (Closes: #665427)
  * Speed up resize2fs for large file systems (Closes: #663237)
  * Be less strict about the EXT4_EOFBLOCKS_FL flag (which will
    eventually be going away in the ext4 file system format)
  * Teach mke2fs to use direct I/O if the -D option is given
  * Print errors returned by ext2fs_open2() and ext2fs_check_desc() so
    we can more easily diagnose memory allocation failures caused by
    insufficient memory and abort on memory allocation failures
  * E2fsck can now write log files containing the details of the
    problems that were found and fixed directly.
  * E2fsck can now limit the number of messages issued and printed on
    the console
  * The dumpe2fs, debugfs, and tune2fs now use rbtree bitmaps, which
    cause them to use much less memory for large file systems.
  * E2fsck will now check for zero-length extents, since older kernels will
    OOPS if they comes across one
  * Fix e2fsck's discard behaviour so it does not discard too many
    blocks, and it will not use discard if the device advertises
    that discard does not persistently zero data.  Also, if e2fsck is
    run in read-only mode, do not try to discard data.
  * Fix mke2fs -S so it does not corrupt the first block group's
    information.
  * Add pointer for e2fsprogs-udeb to libcomerr2.shlibs (Closes: #665885)

 -- Theodore Y. Ts'o <tytso@mit.edu>  Tue, 27 Mar 2012 15:55:57 -0700

e2fsprogs (1.42.1-2) unstable; urgency=low

  * Fix the fact that dpkg-buildflags was being ignored due to a
    bash'ism in debian/rules.
  * Check the new /sys/class/power_supply/AC/online since
    /proc/acpi/ac_adapter/... is deprecated and may not be present on
    newer kernels.

 -- Theodore Y. Ts'o <tytso@mit.edu>  Mon, 20 Feb 2012 19:12:20 -0500

e2fsprogs (1.42.1-1) unstable; urgency=low

  * New upstream release
  * dpkg-buildflags is now used if it is present.  This allows Debian
    Wheezy to build with security hardened build flags.  (Closes: #654457)
  * mke2fs and e2fsck now use much less memory for large file systems
  * Fixed mke2fs -S so it can be usefully used as a last ditch recovery
    command when for ext4 filesystems that have the uninit_bg feature enabled.
  * The mke4fs argv[0] is now recognized by mke2fs.
  * Fixed usage and help messages for mke2fs.
  * Eliminated spurious bad block group checksum warnings when e2fsck
    falls back to using the backup group descriptors.
  * Debugfs's ncheck command is now much more useful when used to
    diagnose badly corrupted file system.  Added a new -c option.
  * Fixed bug in e2image which could cause it to fail to set i_size
    correctly if the last hole in the file is an exact multiple of a
    megabyte.
  * Fixed a bug with resize2fs where for 1k and 2k file systems, the
    minimum file size used for resize2fs -M could be a block too small.
  * Fixed the badblocks program to honor the -s flag when in read-only -t
    mode.  (Closes: #646629)
  * Update Czech, Dutch, French, Polish, and Swedish translations

 -- Theodore Y. Ts'o <tytso@mit.edu>  Fri, 17 Feb 2012 15:07:13 -0500

e2fsprogs (1.42-1) unstable; urgency=low

  * New upstream release
  * Fixed hurd FTBFS (Closes: #649689)
  * Optimized e2fsck speed on large file systems when using [scratch_files]
  * Fixed e2fsck handling of blocks claimed by multiple inodes in
    bigalloc file systems
  * Fixed e2fsck's calculation of max file size for non-extent based
    files when huge_file is enabled
  * Update Czech and Swedish translations

 -- Theodore Y. Ts'o <tytso@mit.edu>  Tue, 29 Nov 2011 15:50:07 -0500

e2fsprogs (1.42~WIP-2011-11-20-1) unstable; urgency=low

  * New upstream release
  * Fix error checking so resize2fs works when using a 32-bit userspace
    and a 64-bit kernel (Closes: #644989)
  * e2fsck now returns additional status bits in its exit code if it
    aborts early in the e2fsck run
  * Fix potential stack overflow in debugfs
  * Avoid an infinite loop in ext2fs_find_block_device() if there are
    symlink loops in /dev caused by a buggy udev
  * Fix test failures on big-endian systems
  * Fix gcc -Wall complaints
  * Add freefrag and e2freefrag commands to debugfs
  * Add a read-only, metadata-only debugfs command called rdebugfs
  * Improve first-class quota support
  * Fix bigalloc support in e2freefrag
  * Clean up mmp handling
  * Fix a regression which caused mke2fs to not work correctly on files
    > 2GB.  (Closes: #647245)
  * Fix a namespace leak in libext2fs (tdb_null)

 -- Theodore Y. Ts'o <tytso@mit.edu>  Sun, 20 Nov 2011 21:32:49 -0500

e2fsprogs (1.42~WIP-2011-10-16-1) unstable; urgency=low

  * New upstream release
  * Fix online resizing with resize2fs (Closes: #644989)
  * Fix bug which caused shrinking an empty file system file system to
    its minimal size to sometimes fail.
  * Don't look at the high 16 bits of i_file_acl if the 64-bit feature
    is not enabled; this fixes a Hurd compatibility field since this is
    used for the high 16 bits of i_mode on Hurd.
  * Update Sweedish, Polish, French, German, and Czech translations

 -- Theodore Y. Ts'o <tytso@mit.edu>  Sun, 16 Oct 2011 22:07:03 -0400

e2fsprogs (1.42~WIP-2011-10-09-1) unstable; urgency=low

  * New upstream release
  * Fixed infinite loop in filefrag (Closes: #644792)
  * Fixed various spelling and translation problems
  * Fixed various man pages
  * Fixed 64-bit block numbers in e2fsck's journal replay
  * Fixed mipsel FTBFS that was fixed for mips
  * Update Sweedish, French, and Czech translations
  * Convert to debian source 3.0 (quilt) format

 -- Theodore Y. Ts'o <tytso@mit.edu>  Sun, 09 Oct 2011 22:24:31 -0400

e2fsprogs (1.42~WIP-2011-10-05-2) unstable; urgency=low

  * Fix portability issues with non-Linux platforms and for the mips
    platform, which does some really strange things vis-a-vis
    32/64-bit support without actually having a 64-bit version of
    the architecture (Closes: #644502)
  * Fix dependency problem which causes the newer version of libcom_err2
    to get pulled in when upgrading to e2fsprogs, which needs the new
    interface exported by libcom_err2.  (Closes: #644425, #644584)

 -- Theodore Y. Ts'o <tytso@mit.edu>  Fri, 07 Oct 2011 18:27:06 -0400

e2fsprogs (1.42~WIP-2011-10-05-1) unstable; urgency=low

  * Update translations: German (Closes: #520985)
  * Fixed usage and error text for mke2fs -C option
  * Updated e2fsprogs.pot file for translators
  * Added support for internationalized error strings for libcom_err
  * Fixed various portability nits that were causing FTBFS problems on
    Hurd and FreeBSD
  * Added "big" and "huge" types to mke2fs.conf, since they are needed
    for very large file systems
  * Fixed on-line resizing which had been broken in the 1.42 series
    (Closes: #451388)

 -- Theodore Y. Ts'o <tytso@mit.edu>  Wed, 05 Oct 2011 02:10:53 -0400

e2fsprogs (1.42~WIP-2011-10-01-2) unstable; urgency=low

  * Update translations: French, German (Closes: #620659)
  * Fix compilation problems in hermetic environments
  * Fix on-line resizing in resize2fs (Closes: #451388)
  * Add definitions for "big" and "huge" filesystems to /etc/mke2fs.conf
  * Fix mke2fs when there are more than 2**32 block groups

 -- Theodore Y. Ts'o <tytso@mit.edu>  Tue, 04 Oct 2011 00:04:25 -0400

e2fsprogs (1.42~WIP-2011-10-01-1) unstable; urgency=low

  * New upstream release
  * Avoid unnecessary reboots when checking the root fs in some special cases
  * Fix an off-by-one error in filefrag -v's output
  * Make filefrag display the number of contiguous (not physical)
      extents (Closes: #631498)
  * Clarify the mke2fs.conf.5 man page (Closes: #634883)
  * Add a hurd-specific mke2fs.conf file (Closes: #629355)
  * mke2fs will set s_max_mnt_count to -1 instead of 0 by default to
      work around a bug in pre-3.0 kernels which caused a spurious
      message to be printed when the file system was mounted (Closes: #632637)
  * Fixed portability problems which was causing build failures on
      non-Linux/non-x86 systems.
  * Verify that the bad block inode looks sane before trusting it, to
      avoid it causing more harm than good.
  * Fixed the debian/rules file so that it build successfully if
      DEB_BUILD_OPTIONS contains "nostrip" (Closes: #627535)
  * Fixed some big-endian bugs in the MMP code

 -- Theodore Y. Ts'o <tytso@mit.edu>  Fri, 30 Sep 2011 22:33:41 -0400

e2fsprogs (1.42~WIP-2011-09-25-1) unstable; urgency=low

  * New upstream release
  * Fix FTBFS on big-endian architectures (Closes: #641838)
  * Add support for multiarch (Closes: #632169)
  * Clarify and update debian/copyright file (Closes: #614662)
  * Add support for Multi-Mount Protection (MMP)
  * Allow tune2fs to remove the external journal if the device is not found
  * Updated/clarified man pages (Closes: #642193)
  * Fix a potential FTBFS caused by overly long compile lines (Closes: #629883)

 -- Theodore Y. Ts'o <tytso@mit.edu>  Sun, 25 Sep 2011 01:28:34 -0400

e2fsprogs (1.42~WIP-2011-09-16-1) unstable; urgency=low

  * New upstream release
  * Added support for the integrated quota feature
  * Improved 64-bit and bigalloc support
  * Mke2fs and tune2fs now allows setting the stride and stripe width to zero
  * Fixed tune2fs's mount options parsing  (Closes: #641667)
  * Fixed an ABI compatibility problem which broke the dump program
      (Closes: #636418)
  * Resize2fs has forward compatibility for a new on-line resize ioctl
      for > 16TB file systems.
  * Fixed a (very hard to hit) bug that could cause e2fsck to crash in
       pass 1 or pass 2
  * Debugfs has a new 'blocks' command
  * Mke2fs now gives a warning if the auto-detected block size exceeds
      the page size
  * Mke2fs and e2fsck now tries to use the punch hole command as a
      "discard" when operating on normal files
  * Mke2fs will not try to do any discard operations if -n is specified
      on the command line
  * Updated/clarified man pages (Closes: #639411)
  * Fixed parsing of MNTOPT_ options for tune2fs and debugfs (Closes: #641667)

 -- Theodore Y. Ts'o <tytso@mit.edu>  Fri, 16 Sep 2011 10:33:59 -0400

e2fsprogs (1.42~WIP-2011-07-02-1) unstable; urgency=low

  * New upstream release
  * Add support for 64-bit file systems
  * Add support for bigalloc file systems
  * Fixed an e2fsck bug which caused "*** FILE SYSTEM WAS MODIFIED ***"
      without an explanation of what was fixed.
  * E2fsck will no longer attempt to clone an extended attribute block
      in pass1b handling if the file system does not support extended
      attributes.
  * E2fsck will be more careful accidentally asking the user to continue
      if the file system is mounted, so that an escape sequence won't
      cause a false positive.  (Closes: #619859)
  * E2fsck now uses less cpu time in pass 5
  * E2fsck will no longer segault when a corrupted file system has a bad
    extent, and removing it leads to a block needing to be deallocated.
  * E2fsck now supports an extended "discard" option which will cause
      e2fsck to attempt discard all unused blocks after a full check
  * The e2image program now supports the qcow2 format, a more efficient
      way of capturing file system metadata snapshots.
  * Mke2fs now supports the [devices] stanza in mke2fs.conf.
  * Mke2fs now supports the reserved_ratio relation in mke2fs.conf.
  * Mke2fs now creates extent-mapped directories for the root and
      lost+found directories.
  * Mke2fs will skip zero'ing the journal if the extended option
      "lazy_journal_init" is specified.
  * Mke2fs will now create file systems that enable user namespace
      extended attributes and with time- and mount count-based file
      system checks disabled.
   * Mke2fs will not set a stride or strip size of one block based on
       block bevice attributes obtained from sysfs.
   * Mke2fs now displays a progress report during the discard process.
   * Mke2fs now handles extreme file system parameters correctly which
       previously caused the inodes per group to drop below 8, leading
       to a segfault.
   * Debugfs's icheck will now correctly find inodes which use the
       searched-for block as an extended attribute block.
   * Debugfs now has a new "punch" command which remove blocks from the
       middle of an inode.
   * The badblocks program now correctly recovers from I/O errors when
       direct I/O is being used.  The badblocks command now also
       supports a -B option which forces the use of buffered I/O, and
       the -v option will provide a more detailed breakdown of read,
       write, and failed comparison errors.
   * Added e4defrag tool which uses the EXT4_IOC_MOVE_EXT ioctl.
   * Added support for journals larger than 2GB.
   * Support using both hard links and symlinks when installing e2fsprogs.
   * Add overflow checking to tune2fs -i's fsck interval, which must fit
       in a 32-bit field.
   * Filefrag will report 0 extents correctly in verbose mode.
   * Logsave's usage message has been fixed.  (Closes: #619788)
   * Update translations: French, Chinese, Germany, Indonesian, Swedish,
        Vietnamese, Polish, Dutch, Czech.
   * Updated/clarified man pages.

 -- Theodore Y. Ts'o <tytso@mit.edu>  Sat, 02 Jul 2011 22:38:57 -0400

e2fsprogs (1.41.14-1) experimental; urgency=low

  * New upstream release
  * Fixed a FTBFS on big-endian architectures
  * Fixed spurious warning in mke2fs
  * resize2fs now works correctly on devices exactly 16TB
  * resize2fs will no longer clear the resize_inode feature when the
    number of reserved GDT blocks reaches 0.  This allows a file
    system with the flex_bg feature to be subsequently shrunk.
  * e2fsck will no longer use the extended rec_len encoding for file
    systems whose blocksize is less than 64k, to catch fs inconsistencies
    which the kernel will complain about.

 -- Theodore Y. Ts'o <tytso@mit.edu>  Wed, 22 Dec 2010 18:39:19 -0500

e2fsprogs (1.41.13-1) unstable; urgency=low

  * New upstream release
  * E2fsck can now do journal-only replays via "e2fsck -E journal_only"
  * E2fsck now understands UUID= and LABEL= specifiers for the -j option
    (Closes: #559315)
  * E2fsck.conf now supports a new config option, which forces the
    problem not to be fixed: problems/<problem code/force_no
  * Dumpe2fs now prints friendlier offsets for flex_bg file systems
  * Mke2fs will now fail if the user uses an file system type not
    defined in mke2fs.conf (Closes: #594609)
  * Resize now prints a clarified error message explaining that on-line
    shrinking is not supported at all.  (Closes: #599786)
  * Fixed a build error caused by bad static and profiled dependencies
    for the blkid library (Closes: #604629)
  * Fixed an e2fsck PROGRAMMING BUG error (Closes: #555456)
  * Fixed outdated mention of fsck in the e2fsprogs package (Closes: #588726)
  * Removed obsolete initrd script (Closes: #585041)
  * Fixed bad dependency on libblkid1 due to shlibs.local (Closes: #583551)
  * E2fsck now opens the external journal in exclusive mode to prevent
    clearing the journal of a mounted, snapshotted volume if the user
    accidentally tries to run e2fsck on the snapshot volume (Closes: #587531)
  * Fix a big in e2fsck so it correct test for whether the EOFBLOCKS_FL
    flag should be set or not.
  * Tune2fs can now set uninit_bg without requiring an fsck afterwards
  * Add support for the new ext4 default mount options added in 2.6.35
  * Add support for the ext4 error tracking superblock fields added in 2.6.36
  * Debugfs now uses a more concise format for listing extents in its
    stat command
  * Debugfs can now use direct I/O to access the file system with the -D option
  * Mke2fs will skip initializing the inode table if a device supports
    discard and the discard operation results in zero'ed blocks
  * Mke2fs's handling of logical and physical sector sizes has been
    significantly improved.
  * Debugfs will correctly show the progress bar even when UTF-8
    characters are used in its translation files (Closes: #583782, #587834)
  * E2freefrag will now display the total number of free extents.
  * Resize2fs -P now longer requires a freshly checked file system
  * Fixed a floating point precision error that can cause segfaults in
    e2fsck and resize2fs in extremely rare cases
  * Fixed a bug in e2fsck which caused it to fail if both the original
    and backup superblocks were invalid in some way
  * Fixed a bug in e2freefrag which caused getopt parsing to fail on
    architectures with unsigned chars
  * Clarified mke2fs and e2fsck error messages when given incorrect
    options/values by the user
  * Updated/clarified man pages (Closes: #580236, #594004, #589345, #591083)

 -- Theodore Y. Ts'o <tytso@mit.edu>  Mon, 22 Nov 2010 16:00:50 -0400

e2fsprogs (1.41.12-2) unstable; urgency=high

  * Allow tune2fs to set uninit_bg without requiring an fsck
  * Fix test in e2fsck to correctly check for EOFBLOCKS files
  * Fix dependencies for libuuid and libblkid (Closes: #583551)

 -- Theodore Y. Ts'o <tytso@mit.edu>  Thu, 03 Jun 2010 09:30:36 -0400

e2fsprogs (1.41.12-1) unstable; urgency=low

  * New upstream release
  * mke2fs now gives the correct error message if the external journal
    is device is not found
  * The resize2fs program will refuse to print the minimum size needed
    for a file system if it is not clean.
  * E2fsck now tests for extents that begin at physical block 0 and
    rejects them as invalid.
  * Fixed a bug in e2fsck which could cause it to crash when trying to
    remove an invalid extent and the block bitmaps hadn't yet been loaded.
  * E2fsck will now completely skip time-based checks if the system
    clock looks insane or if the broken_system_clock option is set
    in /etc/e2fsck.conf.  (Closes: #549861, #540152)
  * Fixed a bug in e2fsck which caused e2fsck to complain about i_blocks
    with a 4T file created using posix_fallocate()
  * E2fsck will now correctly mark a sparse journal as invalid and will
    delete and recreate the journal to address the problem.
  * Fixed e2fsck not to ask permission from the user to abort if it's
    going to abort regardless of what the user is going to say...
  * E2fsck can now continue even if it fails to recreate the resize inode
  * E2fsck will now avoid removing directory entries for inods found in
    the unused region of the inode table until after it restarts the fs
    check to avoid removing valid data.
  * E2fsck will now longer try to set the block group checksums if it
    is interrupted.
  * Mke2fs will check both the physical and logical blocksizes of a
    device to better support 4k sector drives.
  * Mke2fs will accept the valid (but rarely useful) flex_bg size of 1
  * E2fsck will check for cases where the EOFBLOCKS_FL is set whe nit is
    not needed, and offer to clear it.
  * The com_err library will now only output a CR character if the
    stderr is connected to a tty in raw mode.
  * Update Czech, Chinese, Dutch, French, Germany, Indonesian, Polish,
    and Vietnamese translations (from the Translation Project)
  * Add an fsck.ext4 symlink in the e2fsprogs-udeb package (Closes: #571247)
  * Fix makefile dependency so dpkg-buildpackage -j2 works (Closes: #563487)

 -- Theodore Y. Ts'o <tytso@mit.edu>  Mon, 17 May 2010 19:43:52 -0400

e2fsprogs (1.41.11-1) unstable; urgency=medium

  * New upstream release
  * Add Heimdal function com_right_r() to libcom_err (Closes: #558910)
  * Allow e2fsck to run even if the physical device has more than 2**32 blocks
  * Debugfs's "logdump -b <blk>" now properly shows the allocation status
    of the block <blk>.  (Closes: #564084)
  * Make e2fsck's "the filesystem is mounted" message is now more scary
    to hopefully dissuade users from thinking, "surely that message
    doesn't apply to *me*"  :-(
  * e2fsck -n will now always open the file system read-only.   We now
    disallow certain combination of options which previously were manual
    exceptions; this is bad because it causes users to think they are
    smarter than they really are.   So "-n -c", "-n -l", "-n -L", and
    "-n -D" are no longer supported.
  * If the partition is badly aligned, have mke2fs just print a warning
    message and continue.  Previously mke2fs would ask to confirm, and
    this broke distro installation scripts.
  * Fix a bug in libext2fs caused the creation of very large journals
    for ext4 to be _very_ slow.
  * E2fsck now understands the EOFBLOCKS_FL flag which will be used in
    2.6.34 kernels to make e2fsck not complain about blocks deliberately
    fallocated() beyond an inode's i_size.
  * Fix a bug in e2fsck which could cause e2fsck -D to corrupt
    non-indexed directories.  (Closes: #572453)
  * debian/rules: can be compiled statically with stack protector now.
    (Closes: #573923)
  * Update debian policy compliance to 3.8.4

 -- Theodore Y. Ts'o <tytso@mit.edu>  Mon, 15 Mar 2010 00:16:35 -0400

e2fsprogs (1.41.10-1) unstable; urgency=low

  * New upstream release
  * Fix resize2fs bug which causes it to access invalid memory
  * Add libss support for libreadline.so.6
  * Fix e2fsck's check for extent-mapped directory with an incorrect file type
  * Add new e2fsck.conf configuration option:
    default/broken_system_clock for system with broken CMOS hardware
    clocks.  (Closes: #559776)
  * Fix flex_bg inode table placement algorithm used by mke2fs for
    certain specific file system sizes
  * Add source lintian overrids for weak-library-dev-dependency
  * Fix FTBFS problem caused by texi2html changing (again) its output
    location.  (Closes: #552934)
  * Make e2fsck to avoid rehashing directories which can fit in a
    single directory block.
  * Fix how e2fsck fixes sparse directories which are extent-mapped.
  * Fix some big-endian bugs in e2fsck and libext2fs
  * Teach e2fsck to detect and fix sparse extent-mapped directories
  * Fix filefrag from core dumping on file systems with 8k block sizes
  * E2fsck was depending on i_size to be correct to detect and fix
    certain directory problems before actually fixing the
    directory's i_size.  This caused certain rare corruptions to
    require two runs of e2fsck to address.
  * Update Czech, Indonesian, Polish and Vietnamese translations
    (from the Translation Project)
  * Fix e2fsck to find and correct duplicate directory entries in
    non-indexed directories.
  * Add support for calling BLKDISCARD to mke2fs.
  * Enhance libext2fs so it works around bug in Linux version 2.6.19
    and earlier where the /proc/swaps file was missing the header on
    the first line.
  * Fix resize2fs so it works correctly on file systems with external journals
  * Fix libss so that it does not seg fault when using a readline
    library which does not supply a readline_shutdown() function.
  * Add a pre-depends for util-linux-ng (Closes: #551795)
  * Update and clarify various man pages.
  * Corrected dumpe2fs's usage message
  * Teach libext2fs to ignore the high 32 bits of the i_blocks field
    when huge_file file system feature is set, but the inode does not
    have the HUGE_FILE_FL flag set.
  * Change e2fsck to accept superblock times to be fudged by up to 24
    hours by default.  Most distributions have fixed their init scripts,
    but apparently now they have buggy virtualization scripts.  :-(  I
    give up, too many buggy user space set ups out there.  (Closes: #557636)
  * Fix e2fsck to correctly print > 32-bit i_blocks numbers in problem reports
  * Improve e2fsck so it prints "Illegal indirect block" instead of
    "Illegal block #-1"
  * Teach mke2fs to get device topology information from blkid and use
    it to populate the superblock stride and stripe sizes and warn if
    the block device is misaligned
  * Fix a file descriptor leak in debugfs when sourcing a command file
  * Fix a file descriptor leak in fsck
  * Round up the bitmap size to prevent spurious segmentation faults on
    BSD platforms.
  * Fix resize2fs to correctly calculate the minimum size needed, when
    flex_bg is enabled, to prevent resize2fs -M from failing.
  * Dumpe2fs now displays more information about the contents of the journal
  * Make sure the libblkid1 and libblkid1-dbg packags have changelogs
  * On low memory systems, e2fsck can print some very scary looking
    error messages.  Clean up them up to avoid user panic.  (Closes: #509529)
  * Enhance blkid to support .ko.gz files in the modules.dep parser
  * Fix tune2fs -j for mounted exted-enabled file systems
  * Use the feature name "extent" instead of "extents" in mke2fs.conf.
    Both work, but the latter is what is documented in the man page.
    (Closes: #540111)

 -- Theodore Y. Ts'o <tytso@mit.edu>  Sun, 07 Feb 2010 20:56:47 -0500

e2fsprogs (1.41.9-1) unstable; urgency=low

  * New upstream release
  * Fix tune2fs -I to work correctly in the face of bad blocks and
    filesystems formatted for RAID arrays, and ENOSPC errors
  * Require the user to only answer one question instead of multiple
    ones for multiple bad block group checksums, or when an inode
    table needs to be moved.
  * Fix e2fsck to handle moving inode tables in FLEX_BG filesystems more
    gracefully by looking in the entire flex_bg for space, instead of
    just in the block group; if that doesn't work, try looking for
    space in the entire filesystem.
  * Fix the filefrag code to avoid printing the extent header if it
    needs to fallback to using the FIBMAP ioctl.
  * Fix filefrag to print the correct number of extents for zero-length
    files when using FIBMAP.  (Closes: #540376)
  * Add a filefrag -B option to make it easier to debug the FIBMAP
    support.
  * Allow e2fsprogs programs to allocate from uninitalized block groups.
  * Add a new program, e2freefrag, which displays information about the
    free space fragmentation in an ext2/3/4 filesystem.
  * E2fsck will now print much fuller information when the last mount
    time or last written time is in the future, since most people can't
    seem to believe their distribution has buggy init scripts, or they
    have a failed CMOS/RTS clock battery.
  * Update French, Polish, Czech, and Sweedish translation from the
    Translation Project.
  * Enhance debugfs's 'stat' command to print basic extent information
    for extent-mapped inodes, and add a new command, 'dump_extents'
    which prints detailed information about an inode's extent tree.

 -- Theodore Y. Ts'o <tytso@mit.edu>  Sun, 23 Aug 2009 10:08:52 -0400

e2fsprogs (1.41.8-2) unstable; urgency=low

  * Fix regression in ext2fs_extent_set_bmap() which caused e2fsck -fD
    to fail on ext4 filesystems if the directory needs to shrink by more
    than a block (Closes: #537510)
  * Fixed filefrag for non-extent based files
  * Fix use of apostrohe's in package descriptions
  * Don't use dietlibc when building for mips and mipsel architectures

 -- Theodore Y. Ts'o <tytso@mit.edu>  Mon, 20 Jul 2009 09:38:21 -0400

e2fsprogs (1.41.8-1) unstable; urgency=low

  * New upstream release
  * Fix resize2fs bugs when shrinking ext4 filesystems
  * Update debian policy compliance to 3.8.2
  * Update package descriptions to mention ext3 and ext4 filesytems
      (Closes: #535530)
  * Update French, Polish, Czech, Indonesian, and Sweedish translation
      from the Translation Project.
  * If the resize2fs operation fails, the user will be told to fix up
    the filesystem using e2fsck -fy.

 -- Theodore Y. Ts'o <tytso@mit.edu>  Sat, 11 Jul 2009 17:26:16 -0400

e2fsprogs (1.41.7-2) unstable; urgency=low

  * Fix online resizing using resize2fs (Closes: #535452)
  * Fix the filefrag program for files with more than 144 extents
  * Update and clarify various man pages.
  * Fix potential filesystem corruptions caused by using resize2fs to
    shrink filesystems with extents enabled.

 -- Theodore Y. Ts'o <tytso@mit.edu>  Tue, 07 Jul 2009 23:21:46 -0400

e2fsprogs (1.41.7-1) unstable; urgency=low

  * New upstream release
  * Fix memory leaks in e2fsprogs, including a very large memory leak
    which can cause e2fsck to run out of memory when checking very large
    filesystems using extents.
  * Fix a bug in libext2fs which can cause e2fsck and resize2fs to write
    uninitalized data into the portion of the inode beyond the first 128
    bytes when operating on extents; potentially corrupting filesystems.
  * The logsave program will now filter out the ^A and ^B characters when
    writing to the console.
  * Update/clarify man pages (Closes: #531385, #523063)
  * Fix filefrag progam so it correctly checks for errors from the
    fiemap ioctl.
  * Change badblocks to allow block sizes larger than 4k.
  * Fix libext2fs to properly initialize i_extra_size when creating the
    journal and resize inodes.
  * Resize2fs will now update the journal backup fileds in the
    superblock if the journal is moved; this avoids an unnecessary full
    fsck after resizing the filesystem.
  * Use the same encoding as the kernel for rec_len == 64k in 64k block
    filesystems.
  * Fix lsattr to exit with a non-zero status when it encounters errors.
  * Enhance badblocks to print the currently tested block number when
    interrupted with ^C.
  * Fix debugfs from core dumping if the logdump command fails to open the
    output file.
  * Harden ext2fs_validate_entry() so that lsdel will not read beyond the
    end of the block even if the directory block is corrupted.
  * Update Chinese and Czech translation from the Translation Project.

 -- Theodore Y. Ts'o <tytso@mit.edu>  Mon, 29 Jun 2009 15:12:14 -0400

e2fsprogs (1.41.6-1) unstable; urgency=low

  * New upstream release
  * Update and clarify man pages
  * Fix a number of Lintian warnings, including to updating to debian
    policy 3.8.1
  * Update config.guess and config.sub to the latest (2009-04-17)
    version so that e2fsprogs will build on the avr32 platform
    (Closes: #528330)
  * Add an explicit error message if the /etc/mtab file is missing
    when running e2fsck or resize2fs (Closes: #527859)
  * Enhance e2fsck to handle the case where the primary block group
    descriptors need fixing, and the backup superblock is corrupt.
    (Closes: #516820)
  * Add an "-a" option to debugfs's close_filesys command
  * e2fsck will no longer abort a preen operation if an inode's
    i_file_acl_hi field is non-zero.  (Closes: #526524)
  * The chattr program can now migrate inodes from using direct/indirect
    blocks to extent trees.
  * Speed up e2fsck if there are multiple block groups with inodes in
    use in the unused portion of the block group's inode table.
  * Update Chinese translation from the translation project
  * Fix resize2fs so it won't corrupt ext4 filesystem when asked to
    shrink a filesystem smaller than the minimum suggested size.
  * Fix e2fsck regression which can corrupt ext4 filesystems when
    replaying the journal.
  * Add support to e2fsck for handling I/O errors while replaying the
    journal
  * Fix a bug in e2fsck which could cause it to crash if an inode has a
    corrupt extent header, and the user declines to clear the inode.
  * Fix blkid to prefer the /dev/mapper/<name> device names over the
    private /dev/dm-N device names.
  * Add support for the FIEMAP ioctl to the filefrag program
  * Further speed up e2fsck by skipping journal checks if the filesystem
    is mounted read-only and is marked as not needing journal replay.
  * Add a build depends in the control file indicating that dietlibc
    must be newer than version 0.30 (Closes: #506064)

 -- Theodore Y. Ts'o <tytso@mit.edu>  Fri, 30 May 2009 13:26:23 -0400

e2fsprogs (1.41.5-1) unstable; urgency=low

  * New upstream release
  * E2fsck will now detect and fix inodes that have a non-zero
    i_file_acl_high field on 32-bit filesystems.
  * Update build-depends to indicate that dietlibc 0.30 doesn't work.
    (Closes: #506064)

 -- Theodore Y. Ts'o <tytso@mit.edu>  Fri, 24 Apr 2009 08:52:47 -0400

e2fsprogs (1.41.4-3) unstable; urgency=low

  * Update/clarify man pages (Closes: #365619)
  * Fix a problem where the 'device names' for pseudo-filesystems in
    /proc/mounts could confuse the e2fsprogs into thinking that a
    filesystem image stored in a regular file was mounted when it was not
  * Remove whole-disk entries from the blkid cache when partitions are found
  * Reduce the number of disk reads needed when the filesystem is clean
  * Add Chinese (simplified) translation from the Translation Project

 -- Theodore Y. Ts'o <tytso@mit.edu>  Thu, 23 Apr 2009 01:35:22 -0400

e2fsprogs (1.41.4-2) unstable; urgency=low

  * Update the debian copyright files to point at the version-specific
    GPL and LGPL files.
  * Update the debhelper compat level to 7
  * Fix a number of filesystem corruption bugs in resize2fs when growing
    or shrinking ext4 filesystems off-line (i.e., when the ext4
    filesystem is not mounted).
  * Clarify tune2fs man page  (Closes: #515693)
  * Add homepage field to the debian control file (Closes: #506279)
  * Fix Hurd compilation problem (Closes: #521602)
  * Debugfs can now set i_file_acl_high via the set_inodes_field command
  * Debugfs will now display a 64-bit file acl block
  * Fix various gcc compilation warnings and other programming cleanups
  * Make sure libuuid closes all file descriptors before starting the
    uuidd daemon.
  * Avoid running e2fsck unnecessarily after doing an online resize
  * Mke2fs -S will now avoid trying to create the journal
  * Update the Czech translation from the translation project.
  * Fix support for external journals (which was broken in e2fsprogs 1.41.4)
  * Fix a compatibility issue with libext2fs info page and makeinfo 4.12
  * Fix a segfault in debugfs when running stat without an open filesystem
  * Teach the blkid library that starting in 2.6.29, ext4 can support
    filesystems without journals.
  * Add error check preventing the reserved_ratio argument to mke2fs and
    tune2fs from being negative.  (Closes: #517015)
  * Add support for tracking the number kilobytes written to the
    filesystem via the superblock field s_kbytes_written

 -- Theodore Y. Ts'o <tytso@mit.edu>  Sun, 19 Apr 2009 23:05:53 -0400

e2fsprogs (1.41.4-1) unstable; urgency=low

  * New upstream release
  * Fix bug which could sometimes cause blkid to return an exit value of
    zero for a non-existent device (Closes: #502541)
  * Fix spelling mistake in Debian changelog (Closes: #502323)
  * Fix blkid to deal with an ext3 filesystem with the test_fs flag
  * Fix debugfs's ncheck output to suppress extra characters at the end
    of the file name
  * Tune2fs now updates the block group checksums after changing the
    filesystem's UUID
  * Speed up tune2fs's inode resizing code so it is no longer vastly
    inefficient for moderate to large filesystems
  * Fix dumpe2fs so it doesn't attempt to print the inline journal
    information on filesystems with an external journal
  * Update the Catalan translation
  * Filter out linux-vdso.so lines when determining the library
    dependencies while building the initial ramdisk (Closes: #503057)
  * Fix e2fsck so an errant INODE_UNINIT flag set in a block group
    doesn't cause e2fsck to abort.
  * E2fsck now distinguishes between fragmented directories and
    fragmented files in verbose mode statistics and in the fragcheck
    report.
  * Avoid double-counting non-contiguous extent-based inodes in the
    verbose mode statistics.
  * E2fsck now leaves slack space when repacking directories so that a
    few new directory entries won't cause leaf nodes to become split
    right away.
  * E2fsck was previously not handling the case of a corrupted interior
    node in the extent tree, and would crash in that case.  It now will
    handle this and related failures robustly.
  * E2fsck problem descriptions involving the journal are no longer
    referred to as "ext3" problems, since ext4 filesystems also have
    journals.
  * Fix a long-standing bug in e2fsck which would cause it to crash when
    replying journals for filesystems with block sizes greater than 8k.
  * Fix a regression in debugfs's logdump command so it works for
    filesystems with 32-bit block numbers.  This was accidentally broken
    when the header files were changed to support the 64-bit block numbers.
  * Fix resize2fs for ext4 filesystems.  Some blocks that that need moving
    when shrinking filesystems with uninit_bg feature would not be
    moved.  In addition, blocks and inode table blocks were not being
    correctly freed when shrinking filesystems with the flex_bg feable,
    which caused resize2fs -M to fail.  Finally, when blocks are moved,
    make sure the uninitialized flag in extents is preserved.
  * Add mkfs.ext4 symlink to the e2fsprogs-udeb package (Closes: #511207)
  * Resize2fs now reserves some extra block when calculating the minimum
    size to shrink the filesystem in case some extent allocation trees
  * Add a "set -e" to uuid-runtime's prerm script to make Lintian happy
  * The blkid library will now recognize btrfs filesystems and swap
    devices currently used by user-level software suspend.
  * tune2fs will not allow changing the inode size for filesystems that
    have the flex_bg feature enabled, since the code currently assumes
    the each block group's portion inode table is located in its own
    block group.
  * Fix tune2fs -I so it won't corrupt ext3/ext4 filesystem configured
    for RAID storage devices.
  * Mke2fs now understands a -U option which allows the UUID to be
    specified for the new filesystem.
  * Mke2fs will now treat devices with exactly 16TB as if they have 16TB
    minus one block, since many users expect ext4 to support 16TB
    devices, and the true maximum size is 16TB-1.
  * E2fsck will now flag filesystems that have an insane s_first_ino
    field in their superblock.

 -- Theodore Y. Ts'o <tytso@mit.edu>  Tue, 27 Jan 2009 11:50:49 -0500

e2fsprogs (1.41.3-1) unstable; urgency=low

  * New upstream release
  * Fix e2fsck so it prints the correct inode number for uinit_bg
    related problems.
  * E2fsck will offer to clear the test_fs flag if the ext4 filesystem
    is available.
  * Fix a file descriptor leak in libblkid
  * Avoid a potential infinite loop in e2fsck when there are disk I/O
    errors while trying to close a filesystem.
  * Fix a potential infinite loop in resize2fs when a bogus new size of
    0 blocks is specified on the command line.
  * Add an early check to see if a device is read-only to avoid lots of
    confusing error messages.
  * Fix debugfs's ncheck command so it prints all of the names of
    hardlinks in the same directories.
  * Fix a bug in libblkid so it correctly detects whether the ext4 and
    ext4dev filesystems are available, so that the ext4dev->ext4
    fallback code works correctly.

 -- Theodore Y. Ts'o <tytso@mit.edu>  Sun, 12 Oct 2008 22:45:34 -0400

e2fsprogs (1.41.2-1) unstable; urgency=low

  * New upstream release
  * Fix e2fsck's automatic blocksize detection.  This fixes a regression
      added in e2fsprogs 1.40.7 where e2fsck's -b option would not
      work if a blocksize wasn't also specified via the -B option.
  * Fix a potential file descriptor leak in libcom_err if the
      application exec's another program.
  * Fixed badblocks output for "badblocks -sw"
  * debugfs: Fix ncheck to print all pathnames for all of the specified inodes
  * Use dietlibc when possible for building e2fsck.static, to reduce the
      size of the static binary.
  * debugfs: Add the ability to specify the hash seed and to specify the
      hash algorithm by name to the "hash" command.
  * Add documentation for the file I/O functions to libext2fs.texinfo.
      (Closes: #484877)
  * Fix a bug in e2fsck where if a translation file is being used and
      e2fsck needs to print problem report with a custom question (such as
      "Run journal anyway?"), the PO file's header would get spewed onto
      the terminal.
  * Update Swedish, Vietnamese, Dutch, Indonesian, German, Czech translations
  * Fixed spelling mistakes in man pages  (Closes: #498100, #498101,
      #498102, #498103)

 -- Theodore Y. Ts'o <tytso@mit.edu>  Thu, 02 Oct 2008 08:54:16 -0400

e2fsprogs (1.41.1-3) unstable; urgency=low

  * badblocks -v will now display the time and percentage complete
      (Closes: #429739)
  * Reordered debian/rules when building udebs to avoid a Lintian warning
  * Fixed dependencies fields in the udeb packages (Closes: #497619)
  * Avoid linking various programs with unneeded libraries
  * Fixed a typo'ed bold font specifier in mke2fs's man page
  * Fixed the pkg-config files so the include directory needed by the
      various libraries is included, and to use Requires.private to
      avoid unnecessary linking of dynamic libraries.
  * Add more historical information to the debian/*.symbol files

 -- Theodore Y. Ts'o <tytso@mit.edu>  Fri, 05 Sep 2008 11:11:03 -0400

e2fsprogs (1.41.1-2) unstable; urgency=low

  * Make sure ext4_swab64() is defined on all platforms (Closes: #497515)
  * Badlocks: Use O_LARGEFILE so it will run on files greater than 2GB

 -- Theodore Y. Ts'o <tytso@mit.edu>  Tue, 02 Sep 2008 09:53:46 -0400

e2fsprogs (1.41.1-1) unstable; urgency=low

  * New upstream release
  * mke2fs and tune2fs now use half-md4 as the default hash algorithm
       In addition the default hash algorithm can be via mke2fs.conf for
       mke2fs, and via a command-line option for tune2fs.
  * Add support for on-line resizing of ext4 filesystems with the
       flex_bg filesystem feature.
  * e2fsck now creates the journal in the middle of the filesystem,
       which can speed up fsync-heavy workloads.
  * Make the blkid library more efficient for devicemapper devices,
       mostly by no longer using the libdevmapper library.
  * Fix various namespace leakages by the libblkid, libe2p and libext2fs
       libraries.
  * Fix support for empty directories in 64k blocksize filesystems.
  * Add supported_features command to debugfs
  * Improve libblkid detection of JFS and HPFS filesystems
  * The test I/O manager is now compiled in by default, but to avoid its
    overhead, it is only enabled when the TEST_IO_FLAGS or TEST_IO_BLOCK
    environment variables are set.
  * Fix filefrag's ideal extent calculation (Closes: #458306)
  * Fix postinstall scripts when the user/group is in LDAP (Closes: #497010)
  * Add Indonesian and update French, Polish, Dutch, German, Sweedish,
       Czech, and Vietnamese Translations.  (Closes: #313697, #401092)
  * Update/clarified man pages
  * Add dpkg-gensymbols support to track ABI changes to the libraries
  * Add lintian overrides for uuid-runtime and libuuid1
  * Remove (no longer needed) lintian overrides for e2fsck-static
  * Add debian/watch file

 -- Theodore Y. Ts'o <tytso@mit.edu>  Mon, 01 Sep 2008 11:30:21 -0400

e2fsprogs (1.41.0-4) unstable; urgency=low

  * mke2fs will issue a warning if mke2fs.conf hasn't been updated and
    the user tries to create an ext3, ext4, or ext4dev filesystem,
    since it depends on the mke2fs.conf file in order to create the
    filesystem properly with the appropriate features.
  * Fix the maximum journal size message in mke2fs and tune2fs to be
    consistent/correct.  (Closes: #491620)
  * Add detection for hfsx filesystem and add label and uuid detection
    for hfs, hfsplus, and hfsx filesystems in libblkid.
  * Fix cosmetic issue in resize2fs when a progress bar doesn't finish
    with a newline for pass 4 (when the inode references are updated).
  * Teach resize2fs to move blocks when extents are present (when
    shrinking a filesystem and/or if resize_inode is not present).
  * Teach resize2fs to work correctly with the uninit_bg when blocks
    need to be moved or allocated.
  * Fix and optimize extent manipulation in libext2fs for resize2fs.
  * Fix "dumpe2fs -i" and "debugfs -i".  (Closes: #495830)
  * Fix resize2fs incorrectly managing directory in-use counts when
    shrinking filesystems and directory inodes need to be moved.
  * Fix spurious e2fsck complaints with i_size with extents and large
    files and preallocated blocks.
  * Make sure the creation timestamp is set by mke2fs and by new inodes
    created by the libext2fs in general.
  * Fix ind/dind/tind statistics when extents are present, and add
    extent tree depth statistics.
  * Add a fragmentation report extended option to e2fsck.
  * Fix blkid cache validation and some possible blkid crashes
    (Closes: #493216)
  * Teach debugfs's htree command to work with extent-based directories.
  * Improve the error message for "tune2fs -I".
  * Fix miscellaneous strings and usage messages pointed out by the
    translators.  (Thanks, translators!)
  * Enforce that mke2fs won't allow features for revision 0 filesystems.
  * Optimize inode table allocation in mke2fs for flex_bg filesystems.
  * Update/clarified man pages
  * Fix minor typo in uuid-runtime's debian package description
  * Wrap debian/copyright files to avoid "line too long" lintian warnings

 -- Theodore Y. Ts'o <tytso@mit.edu>  Sat, 23 Aug 2008 08:56:47 -0400

e2fsprogs (1.41.0-3) unstable; urgency=medium

  * Fix mips-specific FTBFS problem in debian/rules file
  * Synchronize section and priority levels in control file with the
    FTP masters' override file.

 -- Theodore Y. Ts'o <tytso@mit.edu>  Tue, 15 Jul 2008 11:38:59 -0400

e2fsprogs (1.41.0-2) unstable; urgency=medium

  * Don't try to check the group descriptor checksum if the GDT_CSUM
    feature is not present.  (Closes: #490637)
  * Add a new blkid -L option which pretty-prints the currently
    available block devices.  (Closes: #490527)

 -- Theodore Y. Ts'o <tytso@mit.edu>  Sun, 13 Jul 2008 19:18:08 -0400

e2fsprogs (1.41.0-1) unstable; urgency=medium

  * New upstream version
  * Make e2fsck detect corrupted block group descriptors that would
    cause it to relocate inode tables, causing more damage to the
    filesystem, and make it try the backup superblock/block group
    descriptors first.
  * Fix resize2fs to clean up the resize_inode if all of the reserved
    gdt blocks are consumed during an off-line resize.
  * Enable huge_file, dir_nlink, extra_isize feautres for mke2fs and tune2fs.
  * Enable huge_file, dir_nlink, extra_isize, and uninit_bg by default
    in mke2fs.conf.
  * Fix badblocks terminology in man page and program output.
    (Closes: #440983, #440981)
  * Clarify stripe-width and stride-size in mke2fs man page.  (Closes: #487849)
  * mke2fs: Dumb down filesystems for GNU Hurd (Closes: #471977)
  * Add bash-static to the list of shells recommended for e2fsck-static
    (Closes: #490003)
  * mke2fs: Fix flex_bg metadata default layout to avoid a hole between
    the bitmaps and inode tables.

 -- Theodore Y. Ts'o <tytso@mit.edu>  Thu, 10 Jul 2008 17:25:32 -0400

e2fsprogs (1.41~WIP-2008-07-07-1) experimental; urgency=low

  * New upstream version (pre-release for e2sprogs 1.41)
  * Update to indicate compliance with debian policy version 3.8.0.0.
  * Fix e2fsck to not truncate valid extent files that are larger than
    what is supported by indirect files.
  * Add -dbg packages which contain the debugging information.
  * mke2fs: Print a better error message when a device is too big.
    (Closes: #488663)
  * Create external journal devices with a default blocksize of 4k
  * Fix bug in badblocks which caused crash when lots of -t patterns are
    given.  (Closes: #487298)
  * Fix blkid handling of stale entries.  (Closes: #487758, #487783)
  * Update Vietnamese, Polish, French, Spanish, German, Catalan,
    Dutch, Czech translations from the translation project.
  * Fix FTBFS problem on MIPS (Closes: #487675)
  * Fix bug in libuuid1.postinst which would cause it to blow up if
    there were spaces around the equals sign in /etc/adduser.conf.
    (Closes: #487443)
  * Update/clarified man pages.  (Closes: #393313)

 -- Theodore Y. Ts'o <tytso@mit.edu>  Mon, 07 Jul 2008 16:30:43 -0400

e2fsprogs (1.41~WIP-2008-06-17-1) experimental; urgency=low

  * New upstream version (pre-release for e2fsprogs 1.41)
  * New options to badblocks allow it to limit how quickly it reads
    from disk (for background scrubbing) and abort after a finding
    giving a number of errors.
  * Add support for ext4 filesystem features.  (Closes: #388452, #425477)
  * Tune2fs can migrate a filesystem from using 128 byte inodes to
    larger inode sizes so the user can take full advantage of ext4)
  * E2fsck and mke2fs can optionally record an undo log which can be
    replayed by the e2undo program.
  * E2fsck will display a less cryptic message when the last check field
    in the superblock is in the future.  (Closes: #446005)
  * Improve blkid probes for LVM volumes and swap partitions
  * Mke2fs has a much more sophisticated system for controlling the
    parameters of newly created filesystems.  The -t option now is used
    to specify the filesystem type.  See the mke2fs and mke2fs.conf man
    pages for more details.
  * Resize2fs will now print the minimum needed filesystem size if given
    the -P option, and will resize the filesystem to the smallest possible
    size if given the -M option.
  * E2fsck now performs more extensive and careful checks of extended
    attributes stored in the inode.
  * Mke2fs will always make sure that lost+found always has at least 2
    blocks, even for filesystems with very large blocksizes (i.e., 64kb).
  * The debugfs "ls" command now supports the -p option, which causes
    filenames to be printed surrounded by double quotes.
  * Fix a potential off-by-one buffer overflow in e2image
  * The chattr program will now return a non-zero exit code in case of
    failures.
  * This version of e2fsprogs removes support for legacy big-endian
    filesystems and for MASIX filesystems.
  * Add I/O statistics reporting to e2fsck.

 -- Theodore Y. Ts'o <tytso@mit.edu>  Tue, 17 Jun 2008 23:57:08 -0400

e2fsprogs (1.40.11-1) unstable; urgency=low

  * Change mke2fs, tune2fs and resize2fs to use floating point precision
    when calculating the number of reserved blocks.  (Closes: #452639)
  * Update Spanish and Catalan translations.
  * Fix ext2fs_swap{16,32,64} for external applications.  (Closes: #484879)
  * Improve uuid-runtime package description.  (Closes: #483962)
  * Improve e2fsprogs package description.  (Closes: #483023)
  * Add support for detecting ZFS volumes to libblkid.
  * Clarify debugfs man page.  (Closes: #486463)

 -- Theodore Y. Ts'o <tytso@mit.edu>  Tue, 17 Jun 2008 21:59:21 -0400

e2fsprogs (1.40.10-1) unstable; urgency=low

  * Fix a very rare potential data corruption bug in e2fsck's journal
    replay.
  * Updated German, Dutch, Sweedish, and Vietnamese translations.
  * Force blkid to revalidate a device if its mtime is newer than the
    last validation time in the cache.

 -- Theodore Y. Ts'o <tytso@mit.edu>  Wed, 21 May 2008 13:35:12 -0400

e2fsprogs (1.40.9-1) unstable; urgency=low

  * Fix fsck so that if multiple filesystems are being checked in
      parallel, the progress bar for subsequent filesystems will be
      correctly displayed.  (Closes: #432865)
  * Fix fsck -Cn for n!=0 for better Ubuntu boot-time support
  * debugfs: Don't bother using a pager of stdout is not a tty
  * Fix tune2fs and debugfs to correctly parse time strings during
      daylight savings time.  (Closes: #471882)
  * Teach fsck to treat ext4 and ext4 filesystems as ext* filesystems
  * Logsave will now propagate SIGINT and SIGTERM signals to its child
      process.
  * Mke2fs will not allow the illogical combination of the resize_inode
      and meta_bg filesystem features.
  * Use UID/GID ranges from adduser.conf if present, even though we
      don't use adduser to add users/groups.  (Closes: #473179)
  * Updated German, Czech, Dutch, French, Polish, Sweedish, and
      Vietnamese translations.
  * Update/clarified the mke2fs man page

 -- Theodore Y. Ts'o <tytso@mit.edu>  Sun, 27 Apr 2008 00:35:20 -0400

e2fsprogs (1.40.8-2) unstable; urgency=low

  * One more big-endian swap fix needed for resize2fs to work correctly
      with in-inode extended attributes.
  * Fix minor security issues identified in uuidd.
  * Remove e2fsprogs preinstall script which contained stuff not needed
      in well over two stable releases.

 -- Theodore Y. Ts'o <tytso@mit.edu>  Fri, 14 Mar 2008 14:25:54 -0400

e2fsprogs (1.40.8-1) unstable; urgency=low

  * Fix e2image -I so it works on image files which are larger than 2GB.
  * Fix e2fsck's handling of directory inodes with a corrupt size field.
  * Fully fix a resize2fs bug where extended attributes in large inodes
      could get dropped on big-endian systems.
  * Update Czech, Dutch, Polish, Sweedish, and Vietnamese translations.
  * Significantly updated German translation!  Thanks to Philipp Thomas
    from Novell for stepping up to be our new German translation
    maintainer!  (Closes: #302512, #370247, #401092, #412882)
  * Fixed mke2fs man page to document new default inode size.

 -- Theodore Y. Ts'o <tytso@mit.edu>  Thu, 13 Mar 2008 20:00:09 -0400

e2fsprogs (1.40.7-1) unstable; urgency=low

  * New upstream release
  * tune2fs no longer will remove the sparse_super feature, as it is dangerous
  * Update/clarified various man pages
  * Fix bug where large nodes were not getting fully copied when
      shrinking a fileystem using resize2fs.
  * Allow mke2fs and tune2fs to manipulate the large_file feature flag
  * Suppress fsck's warning message about an old-style fstab if the
      fstab file is empty.  (Closes: #468176)
  * E2fsck will no longer clear the large_files feature flag
      automatically when there are no more large files in the system.
  * Fix blkid code to avoid segfaulting when a device mapper volume
      disappears out from under it.
  * Enhance e2fsck's reporting of unsupported filesystem features
  * Fix dumpe2fs command syntax for explicit superblock/blocksize parameters
  * Teach tune2fs to clear the resize_inode feature flag
  * Fix libuuid1 postinstall script to explicitly pass 100 to UID_MIN
      and GID_MIN, to make it clear we are not trying to allocate an
      uid/gid in the globally reserved range.  (Closes: #466929)
  * Fix memory leak in ext2fs_alloc_block()
  * Teach blkid to recognize LVM2 physical volumes
  * Add support to dumpe2fs, mke2fs, and tune2fs for specifying and
      printing the RAID stride and stripe width.
  * Add support for new superblock fields to debugfs's set_super_value command
  * Teach debugfs to print "mostly-printable" xattr strings, such as is
      used by SELinux.
  * Add support in fsck to ignore mounted filesystems when given the -M option
  * Fix uuidd so it creates the pid file with the correct pid number
  * Update Czech, Dutch, Polish, Sweedish, and Vietnamese translations
      from the Translation Project.

 -- Theodore Y. Ts'o <tytso@mit.edu>  Thu, 28 Feb 2008 22:27:39 -0500

e2fsprogs (1.40.6-1) unstable; urgency=low

  * New upstream release
  * Add support for returning labels for UDF filesystems in the blkid
      library.
  * Fix bug in the blkid library where cached filesystems was not being
      flushed when opening USB devices returned the error ENOMEDIUM.
      (Closes: #463787)
  * Add logic to the blkid library to automatically choose whether a
      filesystem should be mounted as ext4 or ext4dev, as appropriate.
  * Allow tune2fs to set and clear the test_fs flag on ext4 filesystems.
  * Document the BLKID_FILE environment variable in the libblkid man page
  * Update Vietnamese and Czech translations from the translation project
  * Fix dependency problem caused by dpkg 1.14.16 (Closes: #436058)
  * Use thread local storage to fix a theoretical race condition if two
      threads try to format an unknown error code at the same time in
      the com_err library.

 -- Theodore Y. Ts'o <tytso@mit.edu>  Sun, 10 Feb 2008 00:06:02 -0500

e2fsprogs (1.40.5-2) unstable; urgency=low

  * Fix debian/control and debian/rules so that they work correctly
    after a change in dpkg-gencontrol's behavior after version 1.14.16
    of dpkg.  This fixes bad version dependencies for comerr-dev,
    uuid-dev and ss-dev. Thanks to Don Armstrong for the explanation and
    Margarity Manterola for a proposed patch. (Closes: #463058)

 -- Theodore Y. Ts'o <tytso@mit.edu>  Wed, 30 Jan 2008 07:17:27 -0500

e2fsprogs (1.40.5-1) unstable; urgency=low

  * New upstream release.
  * Mke2fs will now create new filesystems with 256 byte inodes and the
      ext_attr feature flag by default.  This allows for much better
      future compatibity with ext4 and speeds up extended attributes
      even on ext3 filesystems.
  * Teach mke2fs and tune2fs to set a "test_fs" flag, which indicates
      that it is ok to use the filesystem on in-development kernel
      code (i.e., ext4dev)
  * E2fsck now optimizes non-htree directories by sorting them by inode
      number.
  * Add support for detecting HFS+ and ext4/ext4dev filesystems in blkid
  * Fix blkid's ntfs UUID handling so it is compatible with vol_id
  * Avoid a floating point exception when blkid tries to probe a corrpt
      reiserfs filesystem.
  * Fix potential overflow problem in e2image if the device name is
      too long.
  * Cause e2image to exit immediately with an error message on a disk
      full situation.
  * Fix a minor typos in the resize2fs and uuidd manpages.
  * E2fsck will no longer backup superblocks when the kernel makes
      certain "safe" feature set changes behind the user's back.
  * Fix debugfs's lsdel command so it works on large files
  * Allow a user to undelete an inode with linking to a destination
      directory.
  * Update Swedish translation file from the Translation Project
  * The libuuid1 and uuid-runtime packages requires passwd package, so
      declare it as a dependency.  (Closes: #459403)
  * Fix a FTBFS problem on x86_64 caused by the fact that dietlibc
      doesn't provide llseek on the x86_64.  (Closes: #459614)
  * Don't use dietlibc on platforms that don't support it (Closes: #459475)

 -- Theodore Y. Ts'o <tytso@mit.edu>  Sun, 27 Jan 2008 16:57:34 -0500

e2fsprogs (1.40.4-1) unstable; urgency=low

  * Make sure that programs like tune2fs, when modifying a mounted
      filesystem do not write the backup superblocks with the
      NEEDS_RECOVERY flag, to avoid e2fsck from needlessly forcing a
      full fsck because it thinks the feature flags need to be backed up
      from the master to the backup superblocks.  (Closes: #454926)
  * Improve time-based UUID generation to guarantee uniqueness even when
      UUID's are being generated at very high rates on SMP systems.  To
      do this we use an optional setuid helper daemon (uuidd) which is
      started by libuuid when it is needed.  The uuidd daemon is
      packaged in the (new) uuid-runtime package, which now also includes
      the uuidgen program (which had been previously been included as
      part of the e2fsprogs package).
  * Fix fsck to only treat '#' characters at the beginning of /etc/fstab
      lines as starting a comment.  This avoids spurious warnings printed
      for filesystems such as fuse that often use '#' as part of the
      filesystem specifier (i.e., wdfs#https://dav.hoster.com/foo).
  * Enhance the blkid program to pretty-print control and meta
      characters to avoid garbage filesystem labels from screwing up the
      user's terminal
  * Fix potential integer overflows passed to malloc() in resize2fs
  * Update Dutch, Polish, and Vietnamese translations from the
      Translation Project.  Remove the Rwandan translation upon advice
      of the Translation Project.
  * Fix cross-compilation support for non-Linux architectures
        (Closes: #451172, #437720)
  * Clarified and improved man pages (Closes: #444883, #441872)
  * Fix potential divide by zero error when libblkid tried probing an
      invalid FAT filesystem.
  * Make error_message() in libcom_err DTRT when when a 64-bit sign-extended
      error code is passed to it.
  * Build the e2fsck-static package so that e2fsck.static will not use
      TLS and hence will run correctly on back-level Debian systems
      using a 2.4 Linux kernel.  (Closes: #458017)

 -- Theodore Y. Ts'o <tytso@mit.edu>  Mon, 31 Dec 2007 22:40:42 -0500

e2fsprogs (1.40.3-1) unstable; urgency=medium

  * New upstream release
  * libext2fs: Add checks to prevent integer overflows passed to
      malloc().  Fixes security issue related to Xen's pygrub: CVE-2007-5497
  * libss: Fix parallel build failure
  * e2fsprogs: fix blkid whole-disk scanning heuristics
  * libext2fs: Fix a corner case bug in ext2fs_unlink
  * fix check_mntent_file() to pass mode for open(O_CREAT)
  * Fix errors in test_ss.c so it can be an example application and test case
  * e2image in raw-mode appends an extra byte to image-file
  * Fix typo in the summary section of the blkid man page
  * mke2fs: Change usage message to use -E instead -R, which is deprecated
  * libblkid: recognize squashfs filesystems on BE systems.
  * libblkid: detect squashfs
  * e2fsck: backup superblocks if key constants have changed
  * e2fsck: update the backup superblocks if the feature bitmasks are changed
  * ext2fs_dblist_dir_iterate: Fix ABORT propagation logic
  * libblkid: Add more magic numbers that might mean there is a FAT filesystem
  * e2fsck: Don't mark the filesystem invalid because of time errors
  * Work around lame Ubuntu init scripts / installer bugs
  * fsck: Ignore /etc/fstab entries for bind mounts
  * e2fsck: If the superblock is corrupt, automatically retry with the backup sb
  * Don't crash if s_inode_size is zero
  * Use sscanf instead of atoi when parsing e2fsck options
  * Add Catalan translation and update Spanish, French, and Dutch
      translations from the Translation Project.  (Closes: #411562)
  * Fix typo and clarify the uuidgen man page
  * Make sure $prefix/etc is created before installing mke2fs.conf
  * e2fsck: Allow i_size to be rounded up to the size of a VM page
  * Fix a bug in ext2fs_initialize() which causes mke2fs to fail while
       allocating inode tables for some relatively rare odd disk sizes.
  * Fix big-endian byte-swapping bug in ext2fs_swap_inode_full()

 -- Theodore Y. Ts'o <tytso@mit.edu>  Wed, 05 Dec 2007 20:04:28 -0500

e2fsprogs (1.40.2-1) unstable; urgency=low

  * New upstream release
  * e2fsck: Fix salvage_directory when the last entry's rec_len is too big
  * Update Turkish, Polish, Dutch, and Vietnamese PO files from the
      Translation Project
  * Fix a bug which would cause e2fsck segfault on very badly damaged
      filesystems
  * Update tune2fs man page to include more discussion of reserved
      blocks (Addresses Ubuntu Launchpad bug #47817)

 -- Theodore Y. Ts'o <tytso@mit.edu>  Thu, 12 Jul 2007 22:18:51 -0400

e2fsprogs (1.40.1-1) unstable; urgency=low

  * New upstream release
  * Clarify mk_cmds' error reporting
  * e2fsck: Detect recursive loops in @-expansions
  * Compile the default mke2fs.conf into mke2fs program
  * Fix bogus strip permission errors when building under Debian
  * Update Vietnamese, French, and Dutch PO files from the Translation Project
  * Fix bug which could cause libblkid to loop forever (Closes: #432052)

 -- Theodore Y. Ts'o <tytso@mit.edu>  Sun,  8 Jul 2007 20:25:08 -0400

e2fsprogs (1.40-1) unstable; urgency=low

  * New upstream release
  * Remove RFC-4122 logic from Debian build rules (Closes: #407107)
  * Fix com_err.texinfo so that the install-info command will remove
      the com_err info file from the /usr/share/info/dir file when the
      comerr-dev package is removed and purged (Closes: #401711)
  * Fix divide-by-zero error in blkid's NTFS proving logic
  * Add new blkid -g option which causes the blkid cache to be garbage
      collected
  * libblkid: Fix bug which could cuase bid_type to be corrupted
  * mke2fs: Add santy check to make sure inode_size * num_inodes isn't too big
  * Fix additional Coverity bugs in mke2fs and e2fsck
  * Improve sanity check in e2fsck's algorithm for finding a backup superblock
  * Fix e2fsck get_size logic so that it will work with the Linux floppy
      driver (Closes: #410569)
  * Fix error checking of badblock's last-block and start-block arguments
      (Closes: #416477)
  * e2fsck: avoid writing overwriting the backup superblocks until the
      master superblock is confirmed to be sane
  * Make the blkid library more paranoid about concluding a partition
      contains a NTFS filesystem.  (Addresses Launchpad Bug: #110138)
  * Enhance e2fsck so it will recreate the ext3 journal if the original
      journal inode was cleared to due being corrupt
  * Fix e2fsck so that if the backup journal information is used, that
      this is written out to the journal inode
  * Make e2fsck check all of the blocks in the journal inode for validity
  * blkid: Add support for detecting LUKS encrypted partitions
  * e2fsck: added sanity check for xattr validation
  * Fix byte-swapping bug for filesystems with large inodes
  * Clarify the copyright licenses used by the various libraries in COPYING
  * Remove RFC-4122 from upstream (Closes: #407107)
  * Fix info-dir line which prevented install-info from removing
      com_err entry from from /usr/share/info/dir when the comerr-dev
      package is purged (Closes: #401711)

 -- Theodore Y. Ts'o <tytso@mit.edu>  Sun, 29 Jun 2007 22:40:27 -0400

e2fsprogs (1.39+1.40-WIP-2007.04.07+dfsg-2) unstable; urgency=low

  * Allow the journal to up to 10,240,000 blocks
  * Fix blkid library to recognize MD 0.90 superblock on little endian
      systems
  * Fix blkid library to report the correct UUID from MD superblocks
  * Fix signed vs. unsigned problem in debugfs' setb/testb/freeb commands
  * Enhance debugfs's date parser so it acccepts integer values
  * Fix e2fsck's pass1c accounting so it doesn't terminate too early
      if a file with multiply claimed blocks is hard linked. or not at
      all if the root directory contains shared blocks
  * Enhance debugfs so it can modify the block group descriptors using
      the command set_block_group_descriptor
  * Improve e2fsck's reporting of I/O errors so it's clearer what it
      was trying to do when an error happens
  * Fix a bug in how e2fsprogs byte swaps inodes containing fast
      symlinks that have extended attributes.
  * Fix potential file descriptor leak in ext2fs_get_device_size()
  * Fix minor typo in e2fsck.conf.5 man page
  * Cleanup udeb dependency (Closes: #419605)
  * Rebuilding with libdevmapper 1.02.1 (Closes: #421022 and #421668)
  * Add dependency on comerr-dev to ss-dev (Closes: #408352)
  * Make mke2fs use sane defaults when /etc/mke2fs.conf doesn't exist
  * Fix mke2fs and debugfs to support large (> 16 bit) uid's and gid's
  * Fix spelling typo in debian package description for libblkid1
    (Closes: #399155)
  * Remove -WIP language from the debian copyright file.  (Closes: #415560)
  * Remove check in e2fsck which required EA's in inodes to be sorted
    (We should get this back-ported to the stable branch since
    filesystems with large inodes will have EA's erroneously
    removed, which will for example toast an SELinux system.)

 -- Theodore Y. Ts'o <tytso@mit.edu>  Sun,  6 May 2007 19:44:35 -0400

e2fsprogs (1.39+1.40-WIP-2007.04.07+dfsg-1) unstable; urgency=low

  * Add libreadline.so.5 support to libss.
  * Impove badblocks -n/-w exclusive usage message.
  * Add debugging code (via the COMERR_DEBUG env. variable) to the
      com_err library
  * Fix dump_unused segfault in debugfs when a filesystem is not open
  * Add versioned dependency in Debian's shlibs for libblkid.
      (Closes: #413208)
  * Fix memory leak in blkid library.  (Closes: #413661)
  * Let the debugfs lcd command work even if a filesystem is not open
  * Fix large number of miscellaneous Coveriy bugs.  (None were
      security-security).
  * Fix e2fsck to clear i_size for special devices with a bogus i_blocks
      field on the first pass.
  * Fix e2fsck to set the file type of the '..' entry when connecting
      a directory to lost+found.
  * Enhance e2fsck to recover directories whose modes field were
      corrupted to look like special files.
  * Allow debugfs to dump > 2GB files.  (Closes: #412614)
  * Misc. man page cleanups.  (Closes: #379695)
  * Fix resize2fs parsing of size parameter (Closes: #408298)
  * Fix infinite loop in e2fsck on really big filesystems (Closes: #411838)
  * Fix memory leak in ext2fs_write_new_inode()
  * Add support for using a scratch files directory to reduce e2fsck's
      memory utilization on really big filesystems.

 -- Theodore Y. Ts'o <tytso@mit.edu>  Sat,  7 Apr 2007 10:38:40 -0400

e2fsprogs (1.39+1.40-WIP-2006.11.14+dfsg-1) unstable; urgency=low

  * Fix spurious error from e2fsck -c and mke2fs -c caused by the fix
    to #386475.
  * Add dirhash signed/unsigned hint to superblock.  (Closes: #389772)
  * Allow unix_io offsets greater than 2 gigabytes
  * Make sure mk_cmds and compile_et work even in strange locales
  * Fix type-punning bug which caused dumpe2fs to crash on the Arm platform
    (Closes: #397044)
  * Add explanatory message to badblocks that -n and -w are mutually
    exclusive.  (Closes: #371869)
  * New +dfsg source tarball that has useful documentation REALLY
    removed to satisfy the DFSG License Nazi's.  (Closes: #390664)

 -- Theodore Y. Ts'o <tytso@mit.edu>  Tue, 14 Nov 2006 23:45:34 -0500

e2fsprogs (1.39+1.40-WIP-2006.10.02+dfsg-2) unstable; urgency=low

  * Add failsafes against duplicate UUID generation caused by threads
  * Fix potential e2fsck -n crash caused by corrupt htrees
  * Reorder the library line for static linking, to fix undefined
    references to pthreads on amd64.  (Closes: #393680)
  * Fix mke2fs's error checking when creating revision 0 filesystems.
    (Closes: #392107)

 -- Theodore Y. Ts'o <tytso@mit.edu>  Sun, 22 Oct 2006 00:19:44 -0400

e2fsprogs (1.39+1.40-WIP-2006.10.02+dfsg-1) unstable; urgency=low

  * New +dfsg source tarball that has useful documentation removed to
    satisfy the DFSG License Nazi's.  (Closes: #390664)
  * Remove dependency on e2fsprogs from the e2fsck-static package
    (Closes: #383521)
  * Fix badblocks interpretation of its first optional argument (last-block)
    (Closes: #386475)

 -- Theodore Y. Ts'o <tytso@mit.edu>  Tue,  3 Oct 2006 23:36:05 -0400

e2fsprogs (1.39+1.40-WIP-2006.10.02-2) unstable; urgency=low

  * Build using the sid version of libc, not experimental!

 -- Theodore Y. Ts'o <tytso@mit.edu>  Mon,  2 Oct 2006 21:43:44 -0400

e2fsprogs (1.39+1.40-WIP-2006.10.02-1) unstable; urgency=low

  * Previous NMU acknowledged (Closes: #388718)
  * Fix debugfs to print unsigned values for EA's
  * Minor man page fixes (Closes: #373004, #369761)
  * Allow the default inode size to be specified in mke2fs.conf
  * Require mke2fs -F -F for really dangerous operations
  * Add Vietnamese translation
  * Update French and Dutch translations
  * Fix debugfs coredump when lsdel is run without an open filesystem
    (Closes: #378335)
  * Fix spelling error in e2fsck output
  * Fix overflow problems when the number of inodes and blocks is
    close to 2**32-1
  * Add GFS/GFS2 support to the blkid library.
  * Fix blkid support of empty FAT filesystem labels
  * Avoid recursing forever due to symlinks in /dev by the blkid library
  * Fix bogus error messages from resize2fs caused by the filesystem
    not containing a resize inode.  (Closes: #380548)
  * Fixed device-mapper probing (it was failing due to an extra '/dev' being
    added to the device pathname)
  * Make sure the default minimum size journal is big enough to support
    on-line resizing.
  * Add a versioned build-dep on texi2html (Closes: #389554)
  * Remove useful UUID specification thanks to License Nazi's (Closes: #390664)

 -- Theodore Y. Ts'o <tytso@mit.edu>  Mon,  2 Oct 2006 13:04:27 -0400

e2fsprogs (1.39-1.1) unstable; urgency=low

  * Non-maintainer upload
  * Added -pthreads to devmapper libraries (Closes: #388718)

 -- Ben Hutchings <ben@decadent.org.uk>  Sat, 30 Sep 2006 12:49:47 +0100

e2fsprogs (1.39-1) unstable; urgency=low

  * New upstream version
  * Fix debugfs's dump_unused command so it will not core dump on
    filesystems with a 64k blocksize
  * Clarified and improved man pages, including spelling errors
    (Closes: #368392, #368393, #368394, #368179)
  * New filesystems are now created with directory indexing and
    on-line resizing enabled by default
  * Fix previously mangled wording in an older Debian changelog entry
  * Fix doc-base pointer to the top-level html file (Closes: #362544, #362970)

 -- Theodore Y. Ts'o <tytso@mit.edu>  Mon, 29 May 2006 11:07:53 -0400

e2fsprogs (1.38+1.39-WIP-2006.04.09-2) unstable; urgency=low

  * Resize2fs automatically detects the previously used RAID stride
    parameter so that resized filesystems can be more optimally laid
    out for RAID filesystems.
  * Fix mke2fs -cc and e2fsck -cc (Closes: #366017)
  * Fix initrd script to fix failure with 2.4 kernels (Closes: #364516)
  * Mke2fs now uses an improved layout for RAID filesystems when the
    stride parameter is specified.
  * Fix the debugfs commands htree_dump, dx_hash, and list_dir so they
    print a usage message when an illegal option character is given.
  * Speed up mke2fs and e2fsck by writing inode and block bitmaps in one pass
  * Fix filefrag to be 32-bit clean by using unsigned long instead of
    a signed integer for block numbers.
  * Fix a bug in the e2p library which could cause dumpe2fs to
    (rarely) fail to print out the journal or hash seed UUID.
  * Fix memory leak in e2fsck's error paths.
  * Fix comerr-dev's doc-base pointer to the top-level html file

 -- Theodore Y. Ts'o <tytso@mit.edu>  Sun, 14 May 2006 18:09:20 -0400

e2fsprogs (1.38+1.39-WIP-2006.04.09-1) unstable; urgency=low

  * Update config.guess and config.sub to latest version (2006-02-23) from FSF
  * Update French, Dutch, Polish, Swedish, and Turkish translations
  * Fix asm/types.h type conflicts on AMD64 to fix FTBFS problems.
      (Closes: #360661, #360317)
  * Fix bug which caused mke2fs -j to fail with an EBUSY error.  (Closes
      #360652)

 -- Theodore Y. Ts'o <tytso@mit.edu>  Sun,  9 Apr 2006 23:04:15 -0400

e2fsprogs (1.38+1.39-WIP-2006.03.29-2) unstable; urgency=low

  * Added missing build dependency on libdevmapper-dev.  (Closes: #360046)

 -- Theodore Y. Ts'o <tytso@mit.edu>  Thu, 30 Mar 2006 12:33:30 -0500

e2fsprogs (1.38+1.39-WIP-2006.03.29-1) unstable; urgency=low

  * Add udeb: lines to the Debian's shlibs files (Closes: #356293)
  * Enhance dumpe2fs to print the size of the journal
  * Fix e2sprogs so that it is 32-bit clean on x86 platorms.
  * Fix mklost+ound so that it creates a full-sized directory on 4k and
    larger block sizes.
  * Add mke2fs.conf coniguration file to conigure mke2fs's defaults
  * Add devmapper support to the blkid library.
  * E2fsck, resize2fs and mke2fs will now open the filesystem device in
    exclusive mode
  * Fix documentation and man pages.  (Closes: #351268, #357951, #347295,
    #316040)
  * Cix "mke2fs -O resize_inode" for very large filesystems (Closes: #346580)
  * Add on-line resizing support into resize2fs
  * Fix blkid's handling of verification timeouts when the system clock is
    insane
  * Fix library Makefiles so they work with GNU make 3.81 as well as GNU
    make 3.80.
  * Enhance the blkid library to display the uuid of external journals for
    ext3 filesystems
  * Enhance e2fsck so it will fix the external journal hint in the
    superblock if it is out of date.
  * Fix debugfs's icheck to correctly report the owner of an EA block
  * Update Sweedish translation
  * Add a configuration parameter to e2fsck.conf to control whether or not
    filesystem checks are done when the system is running on battery power.
  * Print an explanation when skipping a check due being on battery
    (Closes: #350306)
  * Update French translation (Closes: #341911, #300871, #316604, #316782,
     #330789)

 -- Theodore Y. Ts'o <tytso@mit.edu>  Wed, 29 Mar 2006 20:37:27 -0500

e2fsprogs (1.38+1.39-WIP-2005.12.31-1) unstable; urgency=medium

  * New upstream version
  * Update profile library code base
    - Allow tag and section names to have quoted strings
    - Make the profile library support reading files in a conf.d directory
    - Slightly change the parser to support comments at the end of all lines
    - Add syntax error reporting
    - Simplify profile code
    - Add E2FSCK_CONFIG environment variable which overrides where to
      find /etc/e2fsck.conf
    - Make e2fsck's filesystem problem handing configurable
    - Fix FTBFS bug if comerr-dev is not installed.  (Closes: #345519)
  * Update Dutch, Polish, and Swedish translations.  (Closes: #343149)
  * Fix a fd leak across an exec in libuuid.  (Closes: #345832)
  * Address override file disparities
  * Make urgency be medium to accelerate a workaround to Debian's buggy
    initscripts (See Debian bugs: #343662, #343645)

 -- Theodore Y. Ts'o <tytso@mit.edu>  Fri,  6 Jan 2006 21:41:06 -0500

e2fsprogs (1.38+1.39-WIP-2005.12.10-2) unstable; urgency=low

  * Make resize2fs expand or truncate a file containing a filesystem.
    (Closes: #271607)
  * Add support for lib64ext2fs-nopic.a for the mips architecture
    (Closes: #329074)
  * Deal with the fact that Debian's boot sequence bogusly doesn't set the
    time correctly until very late in the boot process; so if the
    superblock's last mount or write time is in the future, don't treat
    this as a fatal error.  (Closes: #343662, #343645)
  * Move the blkid and uuidgen binaries out of libblkid1 and libuuid1 and
    into the e2fsprogs package to support soname transitions and
    simulaneous installs of multiarch flavors to coexist.  (It's not worth
    creating two whole new packages for two separate binaries, so we just
    fold them into e2fsprogs.)  (Closes: #330737, #330736)
  * Optionally allow the user to interrupt e2fsck "safely" during a boot
    sequence without causing the boot scripts to abort.  (Closes: #150295)
  * Update and clarify man pages (Closes: #312515)

 -- Theodore Y. Ts'o <tytso@mit.edu>  Sat, 31 Dec 2005 01:05:35 -0500

e2fsprogs (1.38+1.39-WIP-2005.12.10-1) unstable; urgency=low

  * Update and clarify man pages (Closes: #329859, #322188, #316811)
  * Fix bug creating external journals on big-endian machines.
  * Detect if the superblock's last mount time or last write time is in
    the future, and offer to fix it if this is the case (Closes: #327580)
  * Add new debugfs command, set_current_time which sets the time used to
    update the filesystems's time fields.
  * Fix display bug in badblocks -sw when printing the "done" message.
    (Closes: #322231)
  * Improve blkid's FAT/VFAT filesystem detection code so that it can find
    labels stored the root directory and to be more correct/paranoid.
  * Add support to extract iso9660 label information to the blkid library.
  * Add support to detect the reiser4 filesystem to the blkid library.
  * Add support for detecting software suspend partitions to the blkid library.
  * Fix the blkid library to notice when an ext2 filesystem is upgraded to
    ext3.
  * Fix debugfs's set_inode_field so that successfully sets the i_size field
  * Updated Dutch translation
  * E2fsck will stop and print a warning if the user tries running a
    read/write badblocks test on a read-only mounted root filesystem.
  * Add resize2fs and badblocks to the e2fsprogs udeb
    (Closes: #290429, #310950)
  * Avoid trying to mount the root device if it is an NFS device.
    (Closes: #310428)

 -- Theodore Y. Ts'o <tytso@mit.edu>  Sat, 10 Dec 2005 22:49:47 -0500

e2fsprogs (1.38-2) unstable; urgency=low

  * Previous NMU acknowledged (Closes: #317862, #320389)
  * Fix debugfs's set_inode_fields command so it doesn't silently fail
    when setting certain inode fields.
  * Fix e2fsck from segfaulting on disconnected inodes that contain one or
    more extended attributes.  (Closes: #316736, #318463)
  * Allow mke2fs and tune2fs to take fractional percentages to the -m
    option in mke2fs and tune2fs.  (Closes: #80205)
  * Fix a compile_et bug which miscount the number of error messages if
    continuations are used in the .et file, and fix compatibility problems
    with MIT Kerberos 1.4
  * Add extra sanity checks to protect users from unusual cirucmstances
    where /etc/mtab may not be sane, by checking to see if the device is
    reported busy (works on Linux 2.6) kernels.  (Closes: #319002)
  * Fix use-after-free bug in e2fsck when finishing up the use of the
    e2fsck context structure.

 -- Theodore Y. Ts'o <tytso@mit.edu>  Sun, 21 Aug 2005 23:35:29 -0400

e2fsprogs (1.38-1.1) unstable; urgency=low

  * NMU for RC bug durring bug squishing party
  * Fix for changes to texi2html, patch by Matt Kraai
    (Closes: #317862, #320389)
  * version build-depend on texi2html, won't work with older one anymore

 -- Blars Blarson <blarson@blars.org>  Fri,  5 Aug 2005 04:46:54 +0000

e2fsprogs (1.38-1) unstable; urgency=low

  * New upstream version
  * Fix ia64 core dump bug caused by e2fsprogs running afoul of C99 strict
    type aliasing rules on newer gcc compilers.  (Addresses Red Hat
    Bugzilla ##161183.)
  * Fix minor typo's in tune2fs man page.
  * Mke2fs will refuse to create filesystems greater than 2**31-1 blocks,
    unless forced, to avoid kernel bugs that still need to be fixed as
    of this release.
  * Update French, Dutch, Polish, Swedish, and Turkish translations.

 -- Theodore Y. Ts'o <tytso@mit.edu>  Wed, 30 Jun 2005 20:02:42 -0400

e2fsprogs (1.37+1.38-WIP-0620-1) unstable; urgency=low

  * Update and clarify man pages.
  * Clarify and clean up e2fsck's problem descriptions
  * Add Dutch translation, and update French, Polish, Swedish, and
    Turkish translation.
  * mke2fs and badblocks will check to see if the device appears to be
    busy and abort if so; this feature only works on Linux 2.6 systems.
    (Closes: #308594)
  * Fix filefrag so that it works on 64-bit platforms where the size of
    an integer != the size of a long.  (Closes: #309655)
  * Change the default journal size to be bigger for larger filesystems,
    given modern memory sizes.
  * Fix com_err library so it is compatible with MIT krb5 1.4.

 -- Theodore Y. Ts'o <tytso@mit.edu>  Mon, 20 Jun 2005 17:11:29 -0400

e2fsprogs (1.37+1.38-WIP-0509-1) unstable; urgency=low

  * Make the blkid library much more efficient when a new device is added
    on systems with a huge number of disks.
  * Fix handling of the PAGER and SS_READLINE_PATH environment variables
    in the ss library, and the TEST_IO_* environemnt vaiables for the
    test_io io_manager, which was accidentally broken in 1.37-1.
  * Fix libblkid's recognition of cramfs filesystems, and add support for
    cramfs labels.
  * Fix filefrag to give correct results when the first block found is an
    indirect block.  (Closes: #307607)
  * Fix debugfs seg fault when the stat command is given and a filesystem
    is not open.
  * Improve environment variable paranoia checks.
  * Fix e2fsck's handling of multiply claimed blocks involving the resize
    inode.
  * When determining the libraries needed for the initrd, unset LD_PRELOAD
    and LD_LIBRARY_PATH and filter out libraries found in
    /etc/ld.so.preload.  (Closes: #304003)
  * Update Swedish translation, and added translation for Rwanda.
  * Minor man page spelling/typo fixes.  (Closes: #304591, #304592,
    #304594, #304597, #304593)

 -- Theodore Y. Ts'o <tytso@mit.edu>  Mon,  9 May 2005 09:10:20 -0400

e2fsprogs (1.37-2) unstable; urgency=low

  * Fix filefrag so that it works non ext2/3 filesystems again.
    (Closes: #303509)
  * Make sure we include stdlib.h to fix a core dump bug in mke2fs on the
    IA64 architecture (or other platforms where sizeof(ptr) > sizeof(int))
    (Closes: #302200)
  * Add missing return values so that we don't return garbage in certain
    error cases in ext2fs_write_new_inode() and ext2fs_read_int_block().
  * Fix minor spelling typo in the mke2fs man page
  * Avoid doing the LOW_DTIME checks if the superblock last mount time
    indicates that the system clock may not be set correctly.
  * Add further paranoia checks to the blkid, ext2fs, and ss libraries to
    make them safe to call from setuid or setgid applications.

 -- Theodore Y. Ts'o <tytso@mit.edu>  Sat,  9 Apr 2005 11:08:04 -0400

e2fsprogs (1.37-1) unstable; urgency=low

  * New upstream release.
  * Fixed a bug in e2fsck so it would notice if a file with an extended
    attribute block was exactly 2**32 blocks, such that i_blocks wrapped
    to zero.
  * Fixed a bug in filefrag which caused it to falsely report a
    discontinuity when there are one or more unallocated blocks at the
    beginning of a file.
  * Fix the missing translations (caused by a bug in the gen-tarball
    script).  (Closes: #296769)
  * Add support in e2fsck and debugfs for extended attributes in inodes.
  * Fix the missing translations (caused by a bug in the gen-tarball script).
    (Closes: #296769)
  * Force compile_et and mk_cmds to use /usr/bin/awk so that we will work
    on any Debian system regardless of which version of awk is installed.
    (Closes: #299341)

 -- Theodore Y. Ts'o <tytso@mit.edu>  Thu, 21 Mar 2005 22:31:08 -0500

e2fsprogs (1.36release-1) unstable; urgency=low

  * New upstream release.
  * Make filefrag print the first and last blocks when in verbose mode.
  * Drop sparc assembly bitops; it's less efficient than gcc 3.4's
    generated code, and it triggers compiler warnings on sparc 64.
    (Closes: #232326)

 -- Theodore Y. Ts'o <tytso@mit.edu>  Fri,  4 Feb 2005 20:58:35 -0500

e2fsprogs (1.36rc5-1) unstable; urgency=low

  * Make blkid -t work more consistently even when the cache file is not
    available or set to /dev/null.  (Closes: #292425)
  * Don't ever use a blocksize greater than 4k, since not all 2.6 kernels
    will support this.
  * Fix bug where mke2fs would not correctly create filesystems greater
    than 4TB.
  * Fix e2fsck so it won't delete symlinks that contain an extended
    attribute after the ext_attr feature flag has been cleared.
  * Fix e2fsck's resize inode handling in some additional corner cases.

 -- Theodore Y. Ts'o <tytso@mit.edu>  Thu, 27 Jan 2005 22:44:31 -0500

e2fsprogs (1.36rc4-1) unstable; urgency=low

  * Fix a bug in resize2fs where we don't release the blocks belonging to
    the old inode table blocks when we move the inode table.
    (Closes: #290894)
  * Make sure that we don't write garbage when writing a large inode.
  * Check NTFS ahead of other filesystems since Windows doesn't always
    clearing enough of the partition to avoid false positives with older
    filesystems.  (Closes: #291990)
  * E2fsck now checks the summary filesystem accounting information, and
    if any of the information is obviously wrong, it will force a full
    filesystem check.  (Closes: #291571)
  * Clarified and updated tune2fs and blkid man pages
  * Fix e2fsck to not complain when the resize_inode feature is enabled,
    s_reserved_gdt_blocks is zero, and there is no DIND block allocated in
    the resize inode.
  * Fix blkid -t to display all devices that match the specified criteria,
    not just the first one.  (Closes: #290530)
  * Add support for the blkid library to recognize Oracle ASM volumes.
  * Add set_super_value jnl_blocks[] in debugfs.
  * Fix the filefrag program so that it works correctly with sparse files.
  * Fix portability problems with FreeBSD, Solaris, and Intel C++ 8.1.
  * Add support for FreeBSD and Lites as OS Creator values.

 -- Theodore Y. Ts'o <tytso@mit.edu>  Wed, 26 Jan 2005 10:22:02 -0500

e2fsprogs (1.36rc3-2) unstable; urgency=low

  * Remove debugging printf's from e2image's -s code.

 -- Theodore Y. Ts'o <tytso@mit.edu>  Wed, 19 Jan 2005 02:25:53 -0500

e2fsprogs (1.36rc3-1) unstable; urgency=low

  * New upstream release
  * Update Italian, French, and Turkish translations
  * Fixed file descriptor leak in the filefrag program
  * Add -s option to e2image which scrambles directory entries when making
        raw image files
  * Make sure e2fsck doesn't crash if /proc/acpi/ac_adapter does not
        exist
  * Added Solaris, FreeBSD portability fixes

 -- Theodore Y. Ts'o <tytso@mit.edu>  Wed, 19 Jan 2005 00:33:31 -0500

e2fsprogs (1.36rc2-1) unstable; urgency=low

  * New upstream release
  * Update Italian translation
  * Add support for swap partition labels and uuid's

 -- Theodore Y. Ts'o <tytso@mit.edu>  Tue, 11 Jan 2005 14:12:17 -0500

e2fsprogs (1.36rc1-1) unstable; urgency=low

  * Fix a FTBFS bug for amd64/gcc-3.0 (Closes: #289133)
  * Minor man page clarifications.  (Closes: #273679)
  * Add support for online resizing via the resize inode.
  * Badblocks will now correctly display block numbers greater than
        999,999,999 in its progress display.
  * tune2fs will not allow the user from setting a ridiculous number of
        reserved blocks which would cause e2fsck to assume the superblock
        was corrupt.  E2fsck's standards for what is a ridiculous number
        of reserved blocks has also been relaxed to 50% of the blocks in
        the filesystem.
  * The blkid library will return vfat in preference to msdos, and ext3 in
        preference to ext2 (if the journalling flag is set) so that mount
        will do the right thing.  (Closes: #287455)
  * The fsck program will now accept an optional filedescriptor argument
        to the -C option.
  * Mke2fs will now use the -E option for extended options; the old -R
        (raid options) option is still accepted for backwards compatibility.
  * Fix a double-free problem in resize2fs.  (Red Hat Bugzilla #132707)
  * Mke2fs will now accept a size in megabytes or gigabytes (via "32m" or
        "4g" on the command line) if the user finds this more convenient
        than specifying a block count.
  * Fix an obscure, hard-to find bug in "e2fsck -S" caused by an inode
        cache conherency problem.
  * Debugfs now supports a new command, set_inode_field, which allows a
        user to manually set a specific inode field more conveniently, as
        well as set entries in the indirect block map.
  * Debugfs's set_super_value command has been enhanced so that the user
        can set most superblock fields, including the date/time fields and
        some of the more newsly added superblock fields.
  * E2fsprogs programs now accept an offset to be passed to the file
        specifiers, via the syntax: "/tmp/test.img?offset=1024"
  * E2fsprogs will now accept blocksizes up to 65536; kernel support on
        the x86 doesn't exist, but it is useful on other architectures.
  * Fix bug in debugfs where kill_file would lead to errors when deleting
        devices and symlinks.  (Sourceforge Bugs #954741 and #957244)
  * Fix bug in the blkid library when detecting the ocfs1 filesystem
  * Updated Italian translation file
  * E2fsck will now recover from a journal containing illegal blocks.

 -- Theodore Y. Ts'o <tytso@mit.edu>  Fri,  7 Jan 2005 20:22:36 -0500

e2fsprogs (1.35-9) unstable; urgency=low

  * Minor man page clarifications.  (Closes: #273679)

 -- Theodore Y. Ts'o <tytso@mit.edu>  Tue, 28 Sep 2004 10:29:29 -0400

e2fsprogs (1.35-8) unstable; urgency=low

  * Remove double "//" when listing attributes in the root directory or
       when there is a trailing '/' in the directory name.  (Closes: #272943)
  * Make sure the configure files are newer than configure.in the
       debian/rules file so that a dpkg-source created patch won't
       trigger an attempt rebuild of the configure script.
       (Closes: #272558, #273242)
  * Make sure /usr/lib/e2initrd_helper is in the e2fsprogs package.
       (Closes: #272698, #272728, #273161, #273163)
  * Only use blocksizes > 4k on Linux 2.6 and newer systems.  (Closes: #271064)

 -- Theodore Y. Ts'o <tytso@mit.edu>  Sat, 25 Sep 2004 07:37:52 -0400

e2fsprogs (1.35-7) unstable; urgency=low

  * Make sure "done" gets correctly translated in badblocks(8), and update
      French translation (Closes: #252836)
  * Always build the fsck wrapper on Debian systems (Closes: #248050)
  * Filter out linux-gate.so, which is a pseudo entry for the 32->64bit
      translation for amd64 systems, in the initrd creation script.
      (Closes: #253595)
  * Change the initrd scripts to be use a helper program which avoids
       needing to mount the root filesystem and use awk to query the
       /etc/fstab file.  (Closes: #247775)
  * Add support for the ocfs2 filesystem to the blkid library.
  * Various portability fixes for Hurd and FreeBsd, as well as
        removing XSI:isms.  (Closes: #256669, #264630, #269044, #255589)
  * Update config.guess and config.sub from the FSF.
  * Minor manual page clarifications (Closes: #268148)
  * Fix write ordering problems to make e2fsck more robust in the face
       of system crashes while replaying the journal, etc.
  * Fix debugging printf in resize2fs.  (Closes: #271605)
  * Add debugfs -d option to use a separate source of data blocks when
       reading from an e2image file.
  * Add e2image -I option which allows the e2image metadata to be
       installed into a filesystem.
  * Change e2fsck to accept directories greater than 32MB.
  * Add test_io mechanisms to abort after reading or writing to a
       particular block.
  * Fix blkid file descriptor and memory leak.

 -- Theodore Y. Ts'o <tytso@mit.edu>  Sat, 18 Sep 2004 09:58:46 -0400

e2fsprogs (1.35-6) unstable; urgency=low

  * In the mkinitrd script, make sure the directories exist before
    trying to copy in the needed shared libraries.  (Closes: #244058, #246480)
  * In the mkinitrd script, use LD_ASSUME_KERNEL=2.4 if necessary.
    (Closes: #245931)
  * In the mkinitrd script copy in /usr/bin/awk instead of /usr/bin/mawk.
    (Closes: #245670)
  * In the initrd script, fail quietly if /mnt/etc/fstab does not exist.
    (Closes: #246917)
  * Minor updates to German translation (Closes: #244105)
  * Since woody's sysvinit package is before the initscripts were broken out
    we need an explict Conflict: sysvinit (<< 2.85-4) header. (Closes: #243829)
  * Update the UUID library man pages
  * Fix a Y8.8888K potential problem with the uuid library
  * Minor updates to the german translation
  * Clarified/corrected the copyright statements of the UUID and blkid
    libraries in the Debian copyright files.
  * Added sanity check to the blkid library so that if current time is
    less than last time a device is verified, force a reverification since
    it means the system time is not trustworthy.

 -- Theodore Y. Ts'o <tytso@mit.edu>  Tue,  4 May 2004 16:23:06 -0400

e2fsprogs (1.35-5) unstable; urgency=low

  * Add uuid_unparse_upper() and uuid_unparse_lower() functions to the
    uuid library.
  * Address GNU/KFreeBSD portability issues (Closes: #239934)
  * Use unsigned for 1 bit wide bitfields in header files to avoid
    Intel C++ compiler warnings.
  * Use C99 stdint.h types in the uuid library
  * Fix up and cleanup uuid man pages
  * Change the licensing of the uuid man pages to be 3-clause BSD.
  * Fix the initrd scripts so that the automatic ext3 journal
    conversion actually works correctly; also allow conversion of the root
    filesystem from ext3 back to ext2  (Closes: #241183)
  * Minor man page fixes (Closes: #241940, 242995)
  * Use the DEBUGFS_PAGER environment variable in preference to PAGER
    (Closes: #239547)
  * Added French translation
  * Be flexible about the name of the ACPI device that cooresponds to
    the AC adapter (Closes: #242136)

 -- Theodore Y. Ts'o <tytso@mit.edu>  Mon, 12 Apr 2004 12:38:34 -0400

e2fsprogs (1.35-4) unstable; urgency=low

  * Fix bug in the blkid library (introduced in 1.35-3) which caused
    the probe function to completely malfunction.  (Closes: #239191)
  * Make the debugfs command's link command set the filetype information
    correctly.
  * Update the Polish, Swedish, and Turkish translations
  * Add an -o option to the blkid program which allows the user to
    control the output format of blkid.
  * Fixed and cleaned up the tune2fs and blkid man pages (Closes: #238741)
  * Improve UUID generation algorithm (use all 14 bits in the clock sequence)
  * Change the license on the UUID library to be 3-clause BSD.
  * Remove the only-partially-implemented -p option to blkid.

 -- Theodore Y. Ts'o <tytso@mit.edu>  Sun, 21 Mar 2004 20:17:03 -0500

e2fsprogs (1.35-3) unstable; urgency=low

  * Mention e2image's limitation in writing a normal image file to
    stdout (Closes: #236383)
  * Only use BLKGETSIZE64 on Linux 2.6 since it is unreliable on Linux 2.4.
    (Closes: #236528)

 -- Theodore Y. Ts'o <tytso@mit.edu>  Mon,  8 Mar 2004 14:19:15 -0500

e2fsprogs (1.35-2) unstable; urgency=low

  * Use 64-bit ioctl's if present to determine the 64-bit size of a device
  * Add tune2fs to the e2fsprogs udeb package (Closes: #235639)

 -- Theodore Y. Ts'o <tytso@mit.edu>  Tue,  2 Mar 2004 10:13:39 -0500

e2fsprogs (1.35-1) unstable; urgency=low

  * New upstream version.
  * Fix "badblocks -t random". (Closes: #234828)
  * Fix "e2fsck -k".  (Closes: #234993)
  * Change badblock's default number of blocks tested at once from
    16 to 64.  (Closes: #232240)
  * ss-dev and comerr-dev now use a versioned dependency for libss2 and
    libcomerr2, respectively.  (Closes: #235280)

 -- Theodore Y. Ts'o <tytso@mit.edu>  Sat, 28 Feb 2004 10:14:19 -0500

e2fsprogs (1.34+1.35-WIP-2004.01.31-2) unstable; urgency=low

  * Add a new -k option to e2fsck which keeps the existing badblocks
    list when using the -c option.  (Closes: #229103)
  * Update debugfs to support new large major/minor device numbers
    supported by Linux 2.6.  (Closes: #865289)
  * Fix makefiles so that it will build correctly with --enable-profile.
  * Add -mieee when compiling with GCC on an Alpha.
  * Fix e2fsck preen mode messages using pass 1B/C/D.
  * Fix the debugfs man page.  (Closes: #232406)
  * Fix the ext2fs.h header file to work correctly with C++.
  * e2fsck and debugfs now correctly deals with symlinks that have
    extended attribute information, such as those created by SE Linux.
    (Closes: #232328)
  * Make sure filefrag actually gets compiled under Linux (Closes: #230992)

 -- Theodore Y. Ts'o <tytso@mit.edu>  Tue, 24 Feb 2004 00:16:43 -0500

e2fsprogs (1.34+1.35-WIP-2004.01.31-1) unstable; urgency=medium

  * Fix byte swap bugs in e2fsck that caused the journal backup location
    in the superblock and symlinks created by SE Linux to be cleared
    by e2fsck on big-endian machines.  (Closes: #228723)
  * Chattr now stops processing options when it sees '--'.  (Closes: #225188)
  * Add FreeBSD port fixups
  * Use the DEBUGFS_PAGER environment variable in preference to PAGER.
    Document that less is a really, really, really bad pager to use
    for debugfs (unfortunately, Debian policy says we must use
    /usr/bin/pager even if it results in very annoying behaviour for
    the user since 'less' is used in preference to 'more' unless it is
    globally overriden via update-alternatives(8).  Oh, well.  Debian
    users are encouraged to set DEBUGFS_PAGER to be "more" in their
    dot files to avoid this brain damage).
  * Fix libuuid1-udeb so that it provides libuuid1.  (Closes: #229633)
  * Fix bug in uuid library when there is no network card and the
    library is generating a time-based uuid.  The random MAC address
    was not correctly generated to be a multicast address.
  * Install the filefrag program.
  * Don't try to compile filefrag on non-Linux platforms. (Closes: #226456)
  * Minor manual page clarifications (Closes: #222606, #214920)

 -- Theodore Y. Ts'o <tytso@mit.edu>  Sat, 31 Jan 2004 20:57:35 -0500

e2fsprogs (1.34+1.35-WIP-2003.12.07-2) unstable; urgency=low

  * Fix test for /etc/mkinitrd/scripts/e2fsprogs to make sure it gets
    removed.  (Closes: #213275)
  * Debugfs now searches for the appropriate pager to use, beginning
    with /usr/bin/pager, and then falling back to 'less' and 'more'.
    (Closes: #221977)
  * Fixed mangled encoding in Czech locale file.  (Closes: #214633)
  * Fix bug where using debugfs to copy a file from /dev/null caused
    in correct mode bits.  (Closes: #217456)
  * Fixed a bug where e2fsck would bomb out if a journal needed to be
    replayed when using an alternate superblock.
  * Minor manual page fixups/cleanups.
  * Debugfs's mkdir command will automatically expand the directory if
    necessary.  (Closes: #217892)
  * Fix a bug in e2fsck which caused it to incorrectly fix a filesystem
    when reconnecting a directory requires creating a lost+found
    directory.  (Closes: #219640)
  * Add Spanish translation.

 -- Theodore Y. Ts'o <tytso@mit.edu>  Wed, 24 Dec 2003 14:24:14 -0500

e2fsprogs (1.34+1.35-WIP-2003.12.07-1) unstable; urgency=medium

  * Added regression tests for mke2fs and dumpe2fs.
  * Support 2.6 kernel header files.  (Closes: #221778)
  * Fix bug which could a core dump if a non-existent LABEL or UUID
    specifier is passed to e2fsck or tune2fs.
  * Fix handling of corrupted indirect blocks in the bad block inode.
  * If the number of mounts until the next forced filesystem check is less
    than 6, mention this to the user.  (Closes: #157194)
  * E2fsck will try to avoid doing a forced filesystem chcek if a system
    is running on batteries according to APM or ACPI.  (Closes: #205177)
  * Fix problems in the German translation.  (Closes: #2000086)
  * Updated Swedish translation and added Polish translation.
  * Fix signed vs unsigned bug which could cause the com_right function to
    seg fault.  (Closes: #213450)
  * Add libuuid1-udeb (Closes: #221777)

 -- Theodore Y. Ts'o <tytso@mit.edu>  Sat, 22 Nov 2003 11:51:13 -0500

e2fsprogs (1.34+1.35-WIP-2003.08.21-3) unstable; urgency=low

  * Adjust the man page descriptions so that "apropos ext2" or
    "apropos ext3" will find all of the e2fsprogs man pages.
    (Closes: #206845)
  * Protect against a potential core dump in e2fsck when printing a
    message about a backup superblock.
  * Fix a bug in mke2fs which caused -T largefile or -T largefile4 to
    core dump due to a division by zero error.  (Closes: #207082)
  * Force e2fsprogs to use the matched version of e2fslibs.  (Closes: #208103)

 -- Theodore Y. Ts'o <tytso@mit.edu>  Sun, 31 Aug 2003 21:49:52 -0400

e2fsprogs (1.34+1.35-WIP-2003.08.21-2) unstable; urgency=low

  * When moving the journal or backing up the journal inode
    information, make sure e2fsck updates all the superblocks, and not
    just the master superblock.
  * Change the priority of libblkid1-udeb to be required instead of
    standard, to match the override file.

 -- Theodore Y. Ts'o <tytso@mit.edu>  Thu, 21 Aug 2003 08:50:34 -0400

e2fsprogs (1.34+1.35-WIP-2003.08.21-1) unstable; urgency=low

  * Fix compile_et to output the correct prototype for
    initialize_xxx_err_table_r() in the header file.  (Closes: #204332)
  * E2fsck will avoid printing ^A and ^B characters bracketing the
    progress bar when stdout is a tty device.  (Closes: #204137)
  * Add support for storing the journal inode location in the superblock
    so that e2fsck can recover from a corrupted inode table after a power
    failure.
  * Move the initrd script from /etc/mkinitrd/scripts to
    /usr/share/initrd-tools/scripts so that mkinitrd will not remove
    the file when it is uninstalled.  (Closes: #204019)
  * Remove unneeded files in debian directory: blkid-dev.substvars and
    e2fsprogs-bf.lintian-overrides.  (Closes: #203914)
  * Support "noopt" in DEB_BUILD_OPTIONS instead of "debug".
    (Closes: #203914)

 -- Theodore Y. Ts'o <tytso@mit.edu>  Thu, 21 Aug 2003 01:47:58 -0400

e2fsprogs (1.34+1.35-WIP-2003.08.01-1) unstable; urgency=low

  * Fix O_DIRECT test to prevent badblocks from screwing up after
    finding a bad block.  (Closes: #203713)
  * Add Heimdal compile_et extensions from Philipp Thomas (pthomas@suse.de)
  * Fix potential pointer aliasing bugs caused by type-punning and gcc 3.x

 -- Theodore Y. Ts'o <tytso@mit.edu>  Fri,  1 Aug 2003 13:44:58 -0400

e2fsprogs (1.34-2) unstable; urgency=low

  * Fix erroneous reference to /usr/share/doc/e2fsprogs/html-info in
    /usr/share/doc-base/libext2fs (Closes: #203157)
  * Explicitly specify the version of libblkid1 needed in
    e2fsprogs.shlibs.local in order to avoid picking up the wrong depedency.
    (Closes: #203157)
  * Changed priority of libblkid1-udeb to be standard, not required.

 -- Theodore Y. Ts'o <tytso@mit.edu>  Wed, 30 Jul 2003 19:47:32 -0400

e2fsprogs (1.34-1.1) unstable; urgency=low

  * Non-maintainer upload.
  * don't call ldconfig in udebs.
  * fix dependencies of e2fsprogs-udeb.

 -- Bastian Blank <waldi@debian.org>  Tue, 29 Jul 2003 12:11:54 +0200

e2fsprogs (1.34-1) unstable; urgency=low

  * New upstream version.
  * Fixed bug in fsck which caused it to waste CPU by spinning while
    waiting for a child fsck process under some circumstances.
  * Fixed bug in blkid library which would cause it to spin forever if
    /proc is not mounted and /etc/blkid.tab is not present.
  * Improved the blkid library's UDF's probing functions.
  * Fixed the blkid library so it will remove delete the LABEL
    attribute from its cache when a filesystem that previously had a
    label no longer has one.
  * Added Swedish translation.
  * Remove debugging printf in badblocks program (Closes: #201499)
  * Split shared libraries out of the e2fsprogs package into separate
    packages: libss2, libcomerr2, libuuid1, and e2fslibs.  (Closes: #201155,
    #201164)
  * Warn the user when creating a filesystem with a journal and a blocksize
    greater than 4096, since some kernels don't support ext3 with large
    block sizes.  (Closes:  #193773)

 -- Theodore Y. Ts'o <tytso@mit.edu>  Sat, 26 Jul 2003 01:01:55 -0400

e2fsprogs (1.33+1.34-WIP-2003.05.21-2) unstable; urgency=low

  * Set up FreeBSD configuration defaults (Closes: #195274)
  * Clarify resize2fs man page (Closes: #195616)
  * Fix resize2fs to deal with filesystem with bad blocks
  * Fix spelling error in e2fsck
  * Add workaround for intl library on Darwin
  * Fix gcc -Wall nitpicks
  * Round down the default size of the filesystem for mke2fs and
    resize2fs to be a multiple of the pagesize to work around a potential
    Linux kernel bug
  * Fix bug in mke2fs where it could die with a floating exception if
    the device does not support the BLKSSZGET ioctl (Closes: #196734)
  * Add conflicts against older versions of sysvinit that don't correctly
    handle an exit code that has the bit #2 set.  (Closes: #183675)
  * Badblocks will attempt to use O_DIRECT if it is safe to do so.
    (Closes: #198006)
  * Use symbolic links for fsck.ext{2,3} and mkfs.ext{2,3} in the udeb
    package since busybox tar can't deal with hard links.  (Closes: #196508)

 -- Theodore Y. Ts'o <tytso@mit.edu>  Sat, 12 Jul 2003 03:16:08 -0400

e2fsprogs (1.33+1.34-WIP-2003.05.21-1) unstable; urgency=low

  * Fix problems with compiling e2fsprogs with NLS support on woody
    (Closes: #193372)
  * Remove the extraneous de-utf.po file.
  * Add get-text to build-depends.
  * Use ngettext (abbreviated with P_()) to simplify the statistics reporting.
  * Fix badblocks to be able to support arbitrary 4 byte test patterns.
  * Fix bug which caused us to accidentally include the EVMS plugin in
    the e2fsprogs package (which doesn't work, but causes confusing messages
    to show up when the evms client is started).
  * If the hardware sector size of a device is larger than the default
    blocksize, use the hardware sector size as the blocksize when creating
    a filesystem, to solve problems with s/390 DASD's.
  * Add a shared library dependency to libuuid to libblkid (Closes: #194094)
  * Add initial implementation of a dump_unused command (Closes: #79164)

 -- Theodore Y. Ts'o <tytso@mit.edu>  Sun, 18 May 2003 01:24:16 -0400

e2fsprogs (1.33-5) unstable; urgency=low

  * Clarify blocksize units when displaying messages in resize2fs, and
    support using suffixes (sectors, kilobytes, megabites, gigabytes)
    to the size parameter to indicate units.  (Closes: #189814)
  * Fix debugfs core-dumping problem caused by getopt.  (Works around: #192834)
  * Add package dependency to shlibs for comerr to indicate support
    for kth compatibility.  (Closes: #193096)

 -- Theodore Y. Ts'o <tytso@mit.edu>  Tue, 13 May 2003 23:45:08 -0400

e2fsprogs (1.33-4) unstable; urgency=low

  * Add replaces field to comerr-dev to resolve a file conflict with
    /usr/include/com_err.h and the libkrb5-dev package.  (Closes: #192277)
  * Add -t option to badblocks to control the test pattern used.
  * Remove e2fsprogs-bf package, as it is obsolete. (Closes: #183453)
  * Remove NLS support from e2fsprogs-udeb.  Save 5.5k on the boot
    floppies / install media.

 -- Theodore Y. Ts'o <tytso@mit.edu>  Thu,  8 May 2003 10:25:05 -0400

e2fsprogs (1.33-3) unstable; urgency=low

  * Add full Heimdall/Kerberos4-kth compatibility to com_err routines.
  * Declare comerr-dev as replacing << e2fslibs-dev 1.33-2, to avoid
    errors when upgrading to the new versions of comerr-dev and
    e2fslibs-dev

 -- Theodore Y. Ts'o <tytso@mit.edu>  Tue,  6 May 2003 00:29:47 -0400

e2fsprogs (1.33-2) unstable; urgency=low

  * Fix up NLS support
     - Fix message abbreviations support (i.e., @g --> group)
     - Update to gettext 0.11.5
     - Add Czech translation
     - Install message catalogs
     - Other miscellaneous NLS bug fixes
  * Add new debugfs command, imap, which prints the location of a
    specified inode in the inode table.
  * Put /usr/include/com_err.h in comerr-dev instead of e2fslibs-dev.
    (Closes: #191899)
  * Add support for OV-style continuations in compile_et.  (Closes: #191900)

 -- Theodore Y. Ts'o <tytso@mit.edu>  Mon,  5 May 2003 18:13:12 -0400

e2fsprogs (1.33-1) unstable; urgency=low

  * New upstream version (Closes: #189687)

 -- Theodore Y. Ts'o <tytso@mit.edu>  Mon, 21 Apr 2003 13:49:52 -0400

e2fsprogs (1.32+1.33-WIP-2003.04.14-1) unstable; urgency=low

  * New upstream version
     - Add new utility program, logsave, to capture the output of fsck
       during the boot sequence
  * Add support for the -a and -s options to logsave.
  * Change e2fsck to bracket its progress bar output with ctrl-A and ctrl-B
    characters, so that logsave -s can omit writing the progress bar output
    to the log file.
  * Avoid printing the version banner for mke2fs if the -q option is
    specified.  (Closes: #172716)

 -- Theodore Y. Ts'o <tytso@mit.edu>  Wed, 16 Apr 2003 15:27:20 -0400

e2fsprogs (1.32+1.33-WIP-2003.03.30-3) unstable; urgency=low

  * Provide /usr/include/com_err.h, which was previously provided by the
    libkrb5-dev package
  * Change the sectoin of com_err-dev, ss-dev, uuid-dev, libblkid-dev,
    e2fslibs-dev to libdevel
  * Add libblkid1-udeb package for the Debian Installer.
  * Use the SS_READLINE_PATH environment variable to control the search
    for a suitable readine library.
  * Fix bug in mke2fs, which was was incorrectly checking the argument
    to the -g option if the default block size is used.  (Closes: #188319)
  * Update man pages.  (Closes: #188318)
  * Mke2fs can be given a minimum block size by passing in a negative
    number to the -b option.
  * Update to standards 3.5.9

 -- Theodore Y. Ts'o <tytso@mit.edu>  Sat, 12 Apr 2003 02:52:17 -0400

e2fsprogs (1.32+1.33-WIP-2003.03.30-2) unstable; urgency=low

  * Fix XFS superblock definition.  Add support to extract UUID and
    labels for JFS and ROMFS.
  * Make the random number generator more paranoid about potentially buggy
    /dev/random devices.
  * The badblocks program now flushes its output as it discovers bad blocks.
  * Imported bug fixes to EVMS driver from the EVMS 2.0 tree.  Fixed a
    few potential hangs, and eliminated a file descriptor leak.
  * E2fsck now updates the global free block and inode counters from
    the block group specific counters quietly.  This is needed for an
    experimental kernel patch which improves SMP scalability by not
    locking the entire filesystem during block or inode allocation; if
    the filesystem is not unmoutned cleanly, the global counts may not
    be accurate.
  * Fix a bug in fsck which can cause it to hang trying to access the
    floppy disk if there the floppy drive has filesystem type of
    'auto'.  (Closes: #187812)

 -- Theodore Y. Ts'o <tytso@mit.edu>  Sun,  6 Apr 2003 23:13:50 -0400

e2fsprogs (1.32+1.33-WIP-2003.03.30-1) unstable; urgency=low

  * Change compile_et to generate header files that use <et/com_err.h>
    instead of <com_err.h>, so the current version of the header file
    is used.  Remove legacy K&R, varargs, and pre-POSIX signal support.
  * Fix (one more time!) Apple Darwin port in blkid/getsize.c

 -- Theodore Y. Ts'o <tytso@mit.edu>  Sun, 30 Mar 2003 23:34:55 -0500

e2fsprogs (1.32+1.33-WIP-2003.03.25-1) unstable; urgency=low

  * New maintainer
  * New upstream release (Closes: #176814, #174766, #166048, #179671,
    #173612, #175233, #175113, #170497, #185945)

 -- Theodore Y. Ts'o <tytso@mit.edu>  Sun, 16 Mar 2003 18:05:08 -0500

e2fsprogs (1.32-2) unstable; urgency=high

  * Applied upstream patch to fix htree problems, and to deactivate it by
    default in mke2fs (Closes: #181615, #179043)
  * Be sure removal of libe2fsim doesn't fail, as it's not built on hurd
    (Closes: #164117).

 -- Yann Dirson <dirson@debian.org>  Fri, 21 Feb 2003 00:21:44 +0100

e2fsprogs (1.32-1) unstable; urgency=low

  * New upstream release (Closes: #167108).

 -- Yann Dirson <dirson@debian.org>  Tue, 19 Nov 2002 00:18:09 +0100

e2fsprogs (1.29+1.30-WIP-0930-2) unstable; urgency=low

  * Made mkinitrd script to skip commented-out lines (Closes: #163251).

 -- Yann Dirson <dirson@debian.org>  Tue, 15 Oct 2002 00:16:08 +0200

e2fsprogs (1.29+1.30-WIP-0930-1) unstable; urgency=low

  * New upstream prerelease.
  * Replaced in mkinitrd script "tune2fs -j" with "tune2fs -O
    has_journal", as suggested by Theodore Ts'o (Closes: #162949).
  * Remove --disable-debugfs from mips-nopic flags (Closes: #162674).

 -- Yann Dirson <dirson@debian.org>  Thu,  3 Oct 2002 00:05:36 +0200

e2fsprogs (1.29-1) unstable; urgency=low

  * New upstream release (Closes: #159423).
  * Fixed typo in chattr manpage (Philipp Matthias Hahn, Closes:
    #162297).
  * Generate udeb package for debian-installer (Martin Sjoegren, Closes:
    #162212).
  * Fixed installation of mkinitrd script (don't use dh_install).  Remove
    it from the wrong location where it was, in preinst.  Hopefully noone
    noticed.
  * Also have old scripts/e2fsprogs.mkinitrd removed.
  * Bumped Standards-Version to 3.5.6, no change.  3.5.7 will need a bit
    of work but not tonight.

 -- Yann Dirson <dirson@debian.org>  Thu, 26 Sep 2002 01:46:25 +0200

e2fsprogs (1.28-5) unstable; urgency=low

  * The "this time it will work ! (famous last words)" release.
  * Now that it builds, ensure the dir in which we install this damn mips
    non-pic lib exists.

 -- Yann Dirson <dirson@debian.org>  Tue, 17 Sep 2002 00:04:49 +0200

e2fsprogs (1.28-4) unstable; urgency=low

  * Moved setting of CFLAGS to the correct place when building the special
    mips non-pic lib (Closes: #159757 again).

 -- Yann Dirson <dirson@debian.org>  Sun, 15 Sep 2002 21:19:19 +0200

e2fsprogs (1.28-3) unstable; urgency=low

  * Don't use special cflags at configure time when building the special
    mips non-pic lib, in yet another attempt to fix my adaptation of the
    patch from the mips team.  Also added --disable-nls which was present
    in the original patch.
  * Remove debian/BUILD-MIPS on clean.
  * Install mkinitrd script as scripts/e2fsprogs, not as
    scripts/e2fsprogs.mkinitrd.

 -- Yann Dirson <dirson@debian.org>  Mon,  9 Sep 2002 23:01:31 +0200

e2fsprogs (1.28-2) unstable; urgency=low

  * Fixed my adapation of the mips non-pic build (Closes: #159757).

 -- Yann Dirson <dirson@debian.org>  Fri,  6 Sep 2002 00:03:45 +0200

e2fsprogs (1.28-1) unstable; urgency=low

  * New upstream release.

 -- Yann Dirson <dirson@debian.org>  Mon,  2 Sep 2002 23:34:55 +0200

e2fsprogs (1.27+1.28-WIP-0817-1) unstable; urgency=low

  * New upstream pre-release.  Closes: #138003, #144621, #145044, #151990,
    #152029, #152891, #155007, #131350, #147256, #153102.
  * New binary: findfs.
  * Added execute permissions to the mkinitrd script (thanks lintian).
  * Don't ship FSIM for EVMS for now.

 -- Yann Dirson <dirson@debian.org>  Sun, 25 Aug 2002 19:32:12 +0200

e2fsprogs (1.27+1.28-WIP-0626-2) experimental; urgency=low

  * Remove bogus shlibs deps on "e2fsprogs (>= <current>)"

 -- Theodore Y. Ts'o <tytso@mit.edu>  Sat, 17 Aug 2002 17:59:17 -0400

e2fsprogs (1.27+1.28-WIP-0626-1) experimental; urgency=low

  * New upstream pre-release:
  ** Supports v2 ACL format (Closes: #138160).
  * Removed explicit --mandir flag, as it now uses FHS man location by
    default.
  * Added mkinitrd script, "upstream-contributed" ;) by Ted Ts'o (Closes:
    #148064).
  * Build a no-pic version of libext2fs.a on mips and mipsel, patch by
    Florian Lohoff, adapted for style consistency (Closes: #145432).
  * Removed presumably-useless and presumably-broken CFLAGS propagation.
    If someone misses that, I'll add ${CFLAGS} to --ccopts.

  * Switched to debhelper v4.
  * Added ${misc:Depends} to all packages' Depends field.

  * Fixed typos in fsck.8, added an example for clarity (Closes:
    #145044).
  * Fixed typo in chattr manpage (Closes: #141938).
  * Fixed typo in tune2fs manpage (Closes: #148514).

 -- Yann Dirson <dirson@debian.org>  Tue, 23 Jul 2002 00:12:33 +0200

e2fsprogs (1.27-2) unstable; urgency=medium

  * Urgency medium since this fixes a RC bug.
  * Generate the shlibs file instead of just copying it in place, and make
    it produce deps on "e2fsprogs (>= <current>)" as well, to cope with
    new functions introduced in the libs (Closes: #139274).
  * Added a note on this in README.Debian.

 -- Yann Dirson <dirson@debian.org>  Thu, 21 Mar 2002 23:58:48 +0100

e2fsprogs (1.27-1) unstable; urgency=low

  * New upstream release (Closes: #136737).
  * No more use for dh_link'ing *.ext[23], it's now done by upstream
    Makefiles.
  * Only include (new) inode_io.o from libext2fs when fileio.o is, or the
    BF build fails because of this additional (unused) member (upstream
    hint).

 -- Yann Dirson <dirson@debian.org>  Mon, 11 Mar 2002 00:17:32 +0100

e2fsprogs (1.26-3) unstable; urgency=low

  * Simple rebuild after fixing the settings of my computer's clock, so
    that katie accepts to install the package.

 -- Yann Dirson <dirson@debian.org>  Sat, 23 Feb 2002 14:53:15 +0100

e2fsprogs (1.26-2) unstable; urgency=low

  * Applied upstream patch dealing with the rlimit filesize variation
    among archs and kernel versions (Closes: #133909).
  * Create fsck.ext3.8 symlink (Closes: #121526).

 -- Yann Dirson <dirson@debian.org>  Sat, 23 Feb 2002 06:44:02 +0100

e2fsprogs (1.26-1) unstable; urgency=low

  * This uploads fixes 10 bugs, including data-corruption problems, and
    adds much to the ease of maintainance and problem tracking.  Good
    choice for woody.

  * New upstream release (Closes: #106622, #116975, #118443, #119624,
    #120171, #120077, #129828, #132764).
  ** Fixes for data-corruption bugs not reported to the BTS: e2fsck
    trashed external journals needing to be replayed, e2fsck now hides
    visible journal files (data corruption problems when not excluded from
    a backup and then restored) (Closes: #132654).
  ** Other noticable bugs fixed include: e2fsck null pointer
    dereferencing, fsck did not finds LVM volumes by UUID or by label,
    largefile support (ie. dealing with filesystems inside 2GB+ files) was
    broken in several programs.
  * Switch to debhelper v3 to get ldconfig automatically handled
    (lintian reported that it was broken).  Now call dh_makeshlibs, but
    still override its generated shlibs file with ours, to get compiled
    packages depend of the correct virtual packages, which include
    full sonames.
  * Removed call do dh_installman (Closes: #115526).
  * Cleaned up maintainer scripts with dead code - most things are now
    more properly handled by debhelper.  Removed an "exit 0" lurking in
    preinst - can't find a reason for it in the changelog, it was probably
    here for ages.
  * Remove obsolete maint-scripts in binary-arch, as they are provided by
    upstream.
  * Also remove upstream-shipped config.cache before configuring.  That
    shouldn't impact us, but well, that makes lintian happy :)

 -- Yann Dirson <dirson@debian.org>  Fri,  8 Feb 2002 06:12:35 +0100

e2fsprogs (1.25-1) unstable; urgency=high

  * New upstream bugfix release (Closes: #112414), targeted to woody.
  * com_err.info provided again now that it was fixed upstream.
  * Added metainfo to com_err.texinfo so that it gets indexed correctly
    (thanks lintian).  Moved @setfilename and @settitle to the top so that
    things get output as expected.
  * Added lintian overrides for -bf and -static packages.
  * Put all stamp files in debian/stampdir.

 -- Yann Dirson <dirson@debian.org>  Sat, 22 Sep 2001 16:22:47 +0200

e2fsprogs (1.24a-1) unstable; urgency=high

  * New upstream release (Closes: #109577).
  ** The only new code in there is in codepaths that
    are only visited when previously unsupported features are used, so
    they add virtually no risk.  Support for raw image files will be of
    great help to debug users' problems.  Urgency set to "high" to make
    sure this version gets released with woody.

  ** Fsck prints a warning message if now valid filesystems are passed to
    it. (Closes: #107458).
  ** Fsck -A will not try to interpret device names for filesystems which
    have a pass number is 0. (Closes: #106696).
  ** If -O none is passed to mke2fs, it will now not set the sparse_super
    feature (Closes: #108165).
  ** Tune2fs has been fixed to make sure that only error messages go to
    stderr, and normal message go to stdout (Closes: #108555).
  ** Minor man pages updates (Closes: #30833, #108174).
  ** Doc fixes (Closes: #110621).

 -- Yann Dirson <dirson@debian.org>  Tue,  4 Sep 2001 23:44:56 +0200

e2fsprogs (1.22-2) unstable; urgency=medium

  * This is only a trivial patch to stop some user confusion, and would be
    great to have in woody, hence the urgency.
  * Applied upstream patch to e2fsck to warn user when some errors were
    not corrected due to user answering "no" (Closes: #104502).

 -- Yann Dirson <dirson@debian.org>  Sat, 28 Jul 2001 23:01:49 +0200

e2fsprogs (1.22-1) unstable; urgency=low

  * Final 1.22 release:
  ** Fixes build problems on big-endian (Closes: #101686, #101798).

 -- Yann Dirson <dirson@debian.org>  Sat, 23 Jun 2001 14:03:17 +0200

e2fsprogs (1.21+1.22-WIP-0620-1) unstable; urgency=low

  * New upstream pre-release, critical for big-endian platforms
    (Closes: #101752).
  * Re-applied hurd fix again.
  * Build e2fsprogs-bf with -Os to gain more space.

 -- Yann Dirson <dirson@debian.org>  Fri, 22 Jun 2001 00:18:40 +0200

e2fsprogs (1.21-1) unstable; urgency=low

  * Final 1.21 release.
  * Re-applied hurd fix that did not came quickly enough to make it in
    1.21.
  * Fixed name of copyright file in e2fsprogs-bf.

 -- Yann Dirson <dirson@debian.org>  Wed, 20 Jun 2001 22:32:08 +0200

e2fsprogs (1.20+1.21-WIP-0614-2) unstable; urgency=low

  * Don't build PIC libs, build a reduced version of the libs instead, in
    package e2fsprogs-bf.  Made this new package conflict with e2fsprogs.
  * Compilation fix for the Hurd (Closes: #101361).

 -- Yann Dirson <dirson@debian.org>  Tue, 19 Jun 2001 23:33:25 +0200

e2fsprogs (1.20+1.21-WIP-0614-1) unstable; urgency=low

  * New upstream pre-release (Closes: #100559, #100304).
  * Fixed lib/ext2fs/Makefile.in for installation of new generated .h
    file.

 -- Yann Dirson <dirson@debian.org>  Thu, 14 Jun 2001 16:14:11 +0200

e2fsprogs (1.20+1.21-WIP-0608-1) unstable; urgency=low

  * New upstream pre-release (critical ext3 bugfix mostly).
  * Correctly use dh_installinfo.
  * Adjusted various things accordingly.

 -- Yann Dirson <dirson@debian.org>  Sat,  9 Jun 2001 00:25:51 +0200

e2fsprogs (1.20-4) unstable; urgency=low

  * Cleanup generated substvars files now that debhelper uses other
    names (may cause problems on other archs).  Build-dep on debhelper
    3.0.30 or newer to be sure it won't cause broken uploads.  Allows to
    get rid of hairy dep, but cannot build straightforwardly on potato any
    more...

 -- Yann Dirson <dirson@debian.org>  Wed,  6 Jun 2001 02:33:32 +0200

e2fsprogs (1.20-3) unstable; urgency=low

  * Create all symlinks to uuid-generate.3 (Closes: #99573).
  * Somewhat modernized debian/rules (debhelper v2, etc.).
  * Fixed libss2 copyright file.
  * Fixed e2fslibs-pic short description.

 -- Yann Dirson <dirson@debian.org>  Wed,  6 Jun 2001 01:19:19 +0200

e2fsprogs (1.20-2) unstable; urgency=low

  * Added support for building pic libs to Makefile.elf-lib.
  * New package e2fslibs-pic for boot-floppies team (Closes: #99285).
  * Use -N on dh_gencontrol instead of lots of -p.

 -- Yann Dirson <dirson@debian.org>  Thu, 31 May 2001 23:59:51 +0200

e2fsprogs (1.20-1) unstable; urgency=low

  * Final 1.20 release.
  * Added new zsh-static to the list of possible static shells recommended
    by e2fsck-static.

 -- Yann Dirson <dirson@debian.org>  Mon, 28 May 2001 21:39:06 +0200

e2fsprogs (1.19+1.20-WIP-0520-1) unstable; urgency=low

  * New upstream pre-release snapshot:
  ** Extended "fsck -t" syntax (Closes: #89483).
  ** Fix handling of devices for which fsck can't determine a physical
    spindal, causing lockup when checking LVM volumes (Closes: #98103).
  ** Fixed typo in e2fsck-static description - thanks Ted :).
  * Fixed small compilation bug in fsck.c

 -- Yann Dirson <dirson@debian.org>  Mon, 21 May 2001 20:47:10 +0200

e2fsprogs (1.19+1.20-WIP-0514-2) unstable; urgency=low

  * Tighten dependency on debhelper.

 -- Yann Dirson <dirson@debian.org>  Tue, 15 May 2001 21:38:47 +0200

e2fsprogs (1.19+1.20-WIP-0514-1) unstable; urgency=low

  * New upstream pre-release snapshot:
  ** new program: e2image.
  ** e2fsck validates file descriptor specified in -C (Closes: #55220)
  ** Fix multiple progress bar fsck bug (Closes: #65267)
  ** Add devfs support to fsck (Closes: #94159)
  ** Fix debugfs dump cmd looping on disk errors (Closes: #79163)
  ** Miscellaneous manual page clarifications (Closes: #63442, #67446,
    #87216)
  ** Compilation fixes for Hurd (Closes: #52045).
  ** New config.{guess,sub} for parisc support (Closes: #94690).
  ** Improved ext3 support
  ** tune2fs can now safely modify mounted filesystems
  * Added missing @dircategory entry to libext2fs.info (lintian)
  * Moved debugfs back from /usr/sbin/ to /sbin/ (Closes: #97035).
  * Moved e2label back to /sbin/ as well, as it is now a hard link to
    tune2fs.
  * New binary package with statically linked e2fsck, recommending a
    statically linked shell (Closes: #62611).
  * All deps against e2fsprogs itself now versionned (lintian).
  * Updated copyright file (upstream location, packaging copyright notice
    for previous maintainers and for Alcove).
  * Remove call to dh_testversion, use versionned build-dep instead
    (lintian).
  * Support for DEB_BUILD_OPTIONS debug/nostrip for policy 3.2
    compliance.
  * Use dh_shlibdeps -l instead of setting LD_LIBRARY_PATH explicitely -
    necessary for new versions of fakeroot, and requires debhelper 3.0.23
    for a fix.  Well finally 3.0.23 is buggy, leave this for later.
  * Avoid to call ldconfig at "make install" time, too costly.
  * Get rid in control files of references to never-released standalone
    lib files (split attempted in 1997/98).
  * Bumped Standards-Version to 3.5.4.

 -- Yann Dirson <dirson@debian.org>  Tue, 15 May 2001 14:28:39 +0200

e2fsprogs (1.19-4) unstable; urgency=medium

  * Added texinfo to build-deps (Closes: #87685).

 -- Yann Dirson <dirson@debian.org>  Tue,  3 Apr 2001 09:03:13 +0200

e2fsprogs (1.19-3) unstable; urgency=low

  * Drop findsuper binary, and suggest gpart (Closes: #74034).
  * Drop flushb and extend at upstream request (Closes: #39506).
  * Applied upstream fix for chattr on large files (Closes: #72690).
  * Applied clarification patch to tune2fs.8 (Closes: #67446).
  * Applied typo patch to compile_et.1 (Closes: #63786).
  * Include <sys/mount.h> in e2fsck/journal.c (Closes: #71775).
  * Suggest parted.

 -- Yann Dirson <dirson@debian.org>  Mon,  4 Dec 2000 22:08:06 +0100

e2fsprogs (1.19-2) unstable; urgency=low

  * Clarified libuuid copyright to LGPL-2, excluding LGPL-2.1.
  * Added build-dependency on debhelper (Closes: #67532).
  * Don't paralelize fsck runs on same drive for hd[efgh] (Closes:
    #59103).
  * Upload pristine source, -1 was erroneously uploaded as a
    debian-specific package.

 -- Yann Dirson <dirson@debian.org>  Thu,  3 Aug 2000 00:30:49 +0200

e2fsprogs (1.19-1) unstable; urgency=low

  * New upstream release:
  ** new program: resize2fs.
  ** ext3 support.
  ** NLS support (non-default, activated).
  ** Compression support (non-default, activated).
  ** Progress bar nice to serial console (Closes: #66079)
  ** Ensure filetype feature is turned off for Hurd filesystems (Closes:
    #61863)
  * Updated main copyright file for a number of things.
  * Fixed NLS support for flushb and extend.
  * Started to add build-depends.
  * Include new e2p header.

 -- Yann Dirson <dirson@debian.org>  Wed, 19 Jul 2000 01:55:27 +0200

e2fsprogs (1.18-3) frozen unstable; urgency=medium

  * Fix Y2K display-only bug in debugfs - "ls -l" displayed raw tm_year,
    causing 2000 to be displayed as "100" (Closes: #57135).  Potato should
    be y2k-clean.
  * Remove empty dirs /usr/share/et/ and /usr/share/ss/ from package
    e2fsprogs (Closes: #52900).

 -- Yann Dirson <dirson@debian.org>  Mon, 21 Feb 2000 23:06:47 +0100

e2fsprogs (1.18-2) unstable; urgency=low

  * Test for "__sparc__" instead of "sparc" as a cpp macro in mke2fs.c
    (tests in other places are correct) (Closes: #50012).

 -- Yann Dirson <dirson@debian.org>  Fri, 12 Nov 1999 21:40:27 +0100

e2fsprogs (1.18-1) unstable; urgency=low

  * New upstream (bugfix) release.

 -- Yann Dirson <dirson@debian.org>  Fri, 12 Nov 1999 17:27:20 +0100

e2fsprogs (1.17-2) unstable; urgency=low

  * Applied upstream patch to fix segfault (Closes: #49535).

 -- Yann Dirson <dirson@debian.org>  Tue,  9 Nov 1999 22:14:53 +0100

e2fsprogs (1.17-1) unstable; urgency=low

  * New upstream (bugfix) release.

 -- Yann Dirson <dirson@debian.org>  Wed, 27 Oct 1999 23:46:39 +0200

e2fsprogs (1.16-2) unstable; urgency=low

  * Fixed build of a link list in fsck.c (Closes: #48312).

 -- Yann Dirson <dirson@debian.org>  Tue, 26 Oct 1999 01:17:36 +0200

e2fsprogs (1.16-1) unstable; urgency=low

  * New upstream release.
  * Re-applied Hurd patches that did not seem to have been received
    upstream.

 -- Yann Dirson <dirson@debian.org>  Sun, 24 Oct 1999 16:11:59 +0200

e2fsprogs (1.15-3) unstable; urgency=low

  * Fixed minor typo for the Hurd.
  * Fixed various Hurd defines to __GNU__ (Closes: #44407).
  * Switched doc/ and info/ to FHS.
  * Cleaned up debian/rules to use new debhelper features.
  * Bounced Standards-Version to 3.0.1.
  * Do not install buggy com_err.info, shipped as HTML.
  * Removed partinfo from the package, following the wish of upstream
    author, because of duplicate functionality with "fdisk -l" (Closes:
    #42139).

 -- Yann Dirson <dirson@debian.org>  Mon, 20 Sep 1999 23:04:06 +0200

e2fsprogs (1.15-2) unstable; urgency=medium

  * Changed build directory do debian/BUILD/ - related cleanups in
    debian/rules.
  * Fixed partinfo.c to have it compiled, and fixed display of partition
    device in error messages.
  * Added /usr/sbin/partinfo to the package (Closes: #42139).
  * Added note about uuidgen(1) in README.Debian.
  * Documented in manpage that default mke2fs behaviour is now -r1 -s1
    (Closes: #44478).
  * Documented in mke2fs.8 that -r1 forces -s1, thus ignoring -s0.
  * Added warning message when -s0 is ignored because of -r1.
  * Documented -n option of mke2fs.
  * Fixed display buglet causing trailing commas in list of superblock
    backups when sparse flag is on and last group has no superblock
    backup.
  * Closes: #42434, #43134.

 -- Yann Dirson <dirson@debian.org>  Wed,  8 Sep 1999 00:46:38 +0200

e2fsprogs (1.15-1) unstable; urgency=low

  * New upstream release (Closes: Bug#41763).
  * All changes to upstream files in 1.14-3 were integrated upstream.
  * Separated libuuid-dev from e2fslibs-dev because it now has manpages.
  * Fixed debian/rules for POSIX "rmdir -p"
  * Corrected the location of the GPL in copyright file.
  * Moved the manpages to /usr/share/.
  * Bumped Standards-Version to 3.0.0.

 -- Yann Dirson <dirson@debian.org>  Fri, 23 Jul 1999 01:37:51 +0200

e2fsprogs (1.14-3) unstable; urgency=low

  * Fail with error message when /dev/null cannot be opened (Fixes:
    Bug#35595).
  * Fixed typo in e2fsck/unix.c (Fixes: Bug#36960).
  * Added "emeregency help" options summary to e2fsck (Fixes: Bug#11372).
  * Prepared debian/rules for usr/share/man/.

 -- Yann Dirson <dirson@debian.org>  Tue,  1 Jun 1999 23:37:12 +0200

e2fsprogs (1.14-2) unstable; urgency=low

  * Fixed fsck(1) not to coredump when it does not find its argument in
    /etc/fstab (Fixes: Bug#33533, Bug#34320, part of Bug#34131).
  * Fixed spelling of upstream author's name.
  * Cleaned debian/*.files up.
  * Undid the <linux/types.h> changes.
  * Changed "rmdir -p" invocations in debian/rules into "-rmdir -p" to
    turn around changed behaviour in fileutils_4.0.

 -- Yann Dirson <dirson@debian.org>  Fri, 12 Mar 1999 23:50:47 +0100

e2fsprogs (1.14-1) unstable; urgency=low

  * New upstream release (Fixes: Bug#33113).
  * All patches we used for 1.12 are obsoleted by 1.14.
  * Still have to install com_err.info from debian/rules though.
  * Incorporated patches from Gordon Matzigkeit for hurd cross-compilation:
  * - configure.in: Change cross-compile default for sizeof (long
      long) to 8, so that __s64 and __u64 get defined in ext2fs.h.
      (BUILD_CC): Discover a native compiler if we are cross-compling
      (used for util/subst).
    - Include linux/types.h instead of asm/types.h, so that
      non-Linux platforms use the stubbed version provided with this
      package.
    - misc/Makefile.in (findsuper): Add a rule so that findsuper gets built
      with the right compiler flags.
    - etc.

 -- Yann Dirson <dirson@debian.org>  Wed, 10 Feb 1999 23:23:03 +0100

e2fsprogs (1.12-4) frozen unstable; urgency=low

  * Ship flushb(8) and extend(8) were missing in all 1.12 packages
    (Fixes: Bug#28771).
  * Add extend.8 link to undocumented.7.
  * Replaced my (ad-hoc) fix for Bug#25684 with (really better) one
    from upstream.

 -- Yann Dirson <dirson@debian.org>  Mon,  2 Nov 1998 20:53:28 +0100

e2fsprogs (1.12-3) frozen unstable; urgency=low

  * Fixed <ext2fs/ext2fs.h> to use angle brackets instead of double
    quotes when including files from /usr/include/.
  * Made e2fslibs-dev depend on comerr-dev (Fixes: Bug#26282,
    Bug#27497).
  * Fixed mke2fs' display with inode numbers > 9999 (Fixes: Bug#25684).
  * Use -D__NO_STRING_INLINES on powerpc to allow building the boot
    blocks in QUIK, the powermac boot loader - reported by Matt
    McLean.
  * Removed unsupported info and texi entries from docbase files.

 -- Yann Dirson <dirson@debian.org>  Mon, 19 Oct 1998 23:32:41 +0200

e2fsprogs (1.12-2.1) unstable; urgency=low

  * Non-maintainer upload
    config.guess and config.sub files modified, to recognize a Arm
    architecture.

 -- Turbo Fredriksson <turbo@debian.org>  Thu, 13 Aug 1998 19:15:56 -0400

e2fsprogs (1.12-2) unstable; urgency=low

  * Really install e2label.8 manpage.
  * Removed path from ldconfig invocation, obeying packaging manual.
  * Improved the subst.c patch (thanks to Peter Moulder).

 -- Yann Dirson <dirson@debian.org>  Thu, 14 Jul 1998 14:10:06 +0200

e2fsprogs (1.12-1) unstable; urgency=low

  * New upstream release - at last out of alpha status !
  * Removed some obsolete files from debian/attic.
  * Patched util/subst.c to expand env variables, and MCONFIG.in to
    have ${prefix} exported to the `subst' process, so that we get
    correct paths in mk_cmds and compile_et.  Forwarded upstream.
  * Debian-specific /usr/share/comerr/ renamed to /usr/share/et/, now
    installed upstream.
  * Removed -isp from dh_gencontrol invocation - now the default.
  * Passed lintian 0.5.0.

 -- Yann Dirson <dirson@debian.org>  Fri, 10 Jul 1998 22:49:18 +0200

e2fsprogs (1.10-17) frozen unstable; urgency=low

  * Commented out obsolete code in fsck.c that assumed fstab entries
    declared `noauto' should not be checked - successfully forwarded
    upstream (Fixes: Bug#17244).

 -- Yann Dirson <dirson@debian.org>  Fri, 15 May 1998 01:14:54 +0200

e2fsprogs (1.10-16) frozen unstable; urgency=low

  * Changed <linux/types.h> to <asm/types.h> in lib/uuid/uuidP.h to
    allow compilation with glibc 2.0.7pre1 (Fixes: Bug#22039).
  * Use "build-stamp" as a stamp file instead of "build".
  * Restored "Provides: e2fslibsg" in order to allow upgrade from
    unstable hamm.  Documented in README.Debian so that it does not
    get removed again (Fixes: Bug#22019).

 -- Yann Dirson <dirson@debian.org>  Mon,  4 May 1998 21:11:38 +0200

e2fsprogs (1.10-15) frozen unstable; urgency=low

  * Added call to ldconfig in e2fsprogs.postinst.
  * Fixes checks for install-docs in postinst/prerm (Fixes: Bug#20303,
    Bug#20304, Bug#20590).
  * Removed e2fslibsg from what e2fsprogs provides (was just forgotten).
  * Passed lintian 0.4.2.

 -- Yann Dirson <dirson@debian.org>  Sun, 26 Apr 1998 22:27:11 +0200

e2fsprogs (1.10-14) frozen unstable; urgency=low

  * Fixed checks for install-docs to use -x.
  * Applied patch for sparc from Juan to fsck.c to compile with glibc
    2.1 (Fixes: Bug#20841).

 -- Yann Dirson <dirson@debian.org>  Tue, 14 Apr 1998 17:12:19 +0200

e2fsprogs (1.10-13) frozen unstable; urgency=low

  * test for /usr/sbin/install-docs before trying to run it in
    postinst and prerm (Fixes: Bug#19461, Bug#19469, Bug#19949,
    Bug#20006).
  * comerrg-dev now suggests doc-base.
  * moved binary packages ss2g, comerr2g and e2fslibsg back into
    binary package e2fsprogs.
  * use new virtual packages libcomerr2, libss2, libext2fs2, libe2p2,
    libuuid1 in shlibs and dependencies.
  * Changed e2fsprogs dependency on libs to a Pre-Depends (Fixes:
    Bug#18221).
  * Not conflicting with old ss2g and comerr2g - these will have to be
    removed by hand.
  * Turned around dpkg's bug #17624 in e2fsprogs.preinst.
  * Updated README.Debian to explain the new package architecture.
  * Passed lintian 0.3.4.

 -- Yann Dirson <dirson@debian.org>  Fri, 20 Mar 1998 13:03:11 +0100

e2fsprogs (1.10-12) unstable; urgency=low

  * Corrected doc menu entries to point to the real documents' places.
  * Fixed mk_cmds to really find its support scripts (Fixes: Bug#18779).
  * Made mk_cmds and compile_et use "sh -e".
  * Have missing file /usr/include/ss/ss_err.h installed (Fixes: Bug#18778).
  * Corrected typo in Description (Fixes: Bug#18890).
  * Fixed descriptions for ss* packages, thanks to Greg Stark (Fixes:
    Bug#18373, Bug#18447).
  * Added description of e2p and uuid libs in e2fslibsg-dev description.
  * Included texinfo sources.
  * Added doc-base support - suppressed direct menu/dwww support.
  * Complies with standards version 2.4.0.0.
  * Passed lintian 0.3.0:
  *  removed .du control file.
  *  updated FSF address.
  *  fixed in *.files nasty ldconfig-symlink-before-shlib-in-deb's.
  *  turned relative links from /usr/lib into /lib into absolute ones.

 -- Yann Dirson <dirson@debian.org>  Sun,  8 Mar 1998 19:42:58 +0100

e2fsprogs (1.10-11) unstable; urgency=low

  * Switched to debhelper (Fixes:Bug#16307).
  * Updated standards to 2.3.0.1
  * Changed maintainer's mail address.
  * Added conflicts with old versions of dump and quota.
  * Added html-converted texi docs for libs, with menu(dwww) support.
  * Added findsuper.8 link to undocumented.
  * Changed version number of lib packages to reflect the lib versions.
  * Moved libss into its own packages; added mk_cmds script and
    support files for libss development (Fixes:Bug#17233).
  * Added README.Debian file documenting all those dependency stuff.
  * Included example error tables from libext2fs and libss in
    comerr-dev.
  * Included example command tables from debugfs in ss-dev.
  * Added section/priority files in packages (-isp).
  * Changed names/relations for doc dirs to comply with policy.
  * Removed call to ldconfig from e2fsprogs.postinst.

 -- Yann Dirson <dirson@debian.org>  Thu, 29 Jan 1998 18:10:03 +0100

e2fsprogs (1.10-10) unstable; urgency=low

  * Added patch from Michael Alan Dorman for compilation on alpha-Linux
    (Closes:Bug#15596).
  * Added '-fsigned-char' to COPTS to allow compilation on ppc-Linux
    (Closes:Bug#15976).
  * Suppressed Essential flag on libs, as well as useless Replaces
    (Closes: Bug#16480).
  * Suppressed reference to obsolete package `e2fsprogsg' in control
    info, but Conflicts for security (Closes:Bug#16791).

 -- Yann Dirson <dirson@univ-mlv.fr>  Wed,  7 Jan 1998 22:35:08 +0100

e2fsprogs (1.10-9) unstable; urgency=low

  * Fixed comerr2g.shlibs to reflect package-name change.
  * Fixed problem with ss include files being removed from /usr on make
    install (indeed fixed in 1.10-8).
  * Added changelog file to comerr2g package (indeed fixed in 1.10-8).
  * Corrected link from flushb.8 to undocumented (Closes:Bug#15335,Bug#15660,Bug#15675).
  * Added /sbin/findsuper (Closes:Bug#15224).
  * Fixed /usr/bin/compile_et script (Closes:Bug#15487).
  * Included awk scripts in /usr/share/comerr, for use by compile_et.
  * Changed back the name from "e2fsprogsg" to "e2fsprogs" to get better
    dependencies.
  * Strip libraries (Closes:Bug#15667).

 -- Yann Dirson <dirson@univ-mlv.fr>  Tue,  9 Dec 1997 22:52:42 +0100

e2fsprogs (1.10-8) unstable; urgency=low

  * Added latest patch from Ted for autodetection of llseek() proto.
  * Switched to libc6, without libc5 compatibility (yet ?).
  * Turned Pre-Depends into Depends to allow installation. Dirty
    though. But what were Pre-Depends for anyway ?

 -- Yann Dirson <dirson@univ-mlv.fr>  Sun, 23 Nov 1997 23:03:02 +0100

e2fsprogs (1.10-7) unstable; urgency=HIGH

  * Turned "#if (__GLIBC__ == 2)" into "#if 1" to turn around missing llseek()
    prototype in libc_5.4.33-5 as well as libc6.

 -- Yann Dirson <dirson@univ-mlv.fr>  Tue, 21 Oct 1997 12:53:27 +0200

e2fsprogs (1.10-6) unstable; urgency=low

  * Official libc6 patches from Ted.
  * Converted to debstd - let it do the stripping stuff.
  * Separated libcomerr into a standalone lib - includes full doc and tools.
  * Separated development files into e2fslibs-dev, which Provides the 4 other
    -dev packages.
  * Now Provides the 4 other lib packages, to make it possible not to depend
    upon e2fsprogs itself. These libs WILL be taken out of "progs" in the
    next release.

 -- Yann Dirson <dirson@univ-mlv.fr>  Wed, 24 Sep 1997 10:46:00 +0200

e2fsprogs (1.10-5.1) experimental; urgency=low

  * Applied patch from Ted for libc6 compatibility, for test purpose.

 -- Yann Dirson <dirson@univ-mlv.fr>  Thu, 11 Sep 1997 09:09:42 +0200

e2fsprogs (1.10-5) unstable; urgency=medium

  * Switched back to libc5 because of possible bug in libc6-2.0.4-provided
    llseek() causing problem with partitions > 2Gb.
  * Switched back to libc-provided llseek().

 -- Yann Dirson <dirson@univ-mlv.fr>  Tue,  5 Aug 1997 16:54:40 +0200

e2fsprogs (1.10-4.1) unstable; urgency=low

  * Make use of shipped llseek instead of glibc's which seems buggy
    [unreleased - could not compile due to possible gcc bug].
  * Corrected compiler-options handling in debian/rules (use CCOPTS instead
    of CFLAGS which is messed with in configure.in).

 -- Yann Dirson <dirson@univ-mlv.fr>  Mon, 28 Jul 1997 19:47:02 +0200

e2fsprogs (1.10-4) unstable; urgency=low

  * Switched to libc6.
  * Added calls to update-info in postins/prerm.
  * Misc changes to debian/rules; some cleanup in Makefiles.

 -- Yann Dirson <dirson@univ-mlv.fr>  Thu, 10 Jul 1997 19:42:54 +0200

e2fsprogs (1.10-3) stable unstable; urgency=low

  * New maintainer (closed many obsolete bug-reports).
  * updated "copyright" to show new location on tsx-11.
  * started debian/rules cleanup, towards new policy conformance.
  * Added flushb.8 link to undocumented.7 (bug #8644).
  * Added {fsck,mkfs}.ext2.8 links to existing manpages (bugs #5598,
    #6286).

 -- Yann Dirson <dirson@univ-mlv.fr>  Wed, 25 Jun 1997 14:59:58 +0200

e2fsprogs (1.10-2) frozen unstable; urgency=low

  * Add 'ldconfig' to postinst (should fix #9020).
  * Define HAVE_NETINET_IN_H on alpha/glibc.

 -- Klee Dienes <klee@debian.org>  Tue, 29 Apr 1997 17:24:12 -0400

e2fsprogs (1.10-1) frozen unstable; urgency=medium

  * Upstream bug-fix release.

 -- Klee Dienes <klee@debian.org>  Thu, 24 Apr 1997 14:54:12 -0400

e2fsprogs (1.09-1) frozen; urgency=medium

  * Upstream bug-fix release.

 -- Klee Dienes <klee@debian.org>  Thu, 24 Apr 1997 14:54:12 -0400

e2fsprogs (1.06-4) unstable; urgency=low

  * Added empty entries to shlibs.local, to neatly solve the pre-depends
    problem, as suggested by Ian Jackson.

 -- Michael Nonweiler <mrn20@cam.ac.uk>  Wed, 13 Nov 1996 08:13:28 +0000

e2fsprogs (1.06-3) unstable; urgency=low

  * Hard coded Pre-Depends line, as a temporary fix for the pre-depends
    contains e2fsprogs problem.

 -- Michael Nonweiler <mrn20@cam.ac.uk>  Sat, 9 Nov 1996 12:57:44 +0000

e2fsprogs (1.06-2) unstable; urgency=low

  * New packaging format
  * Fixes packaging bugs -
      Files in /lib are now stripped of all unneeded symbols (Bug#5121)
      Calls to ldconfig in maintainer scripts have been removed (Bug#4247)

 -- Michael Nonweiler <mrn20@cam.ac.uk>  Tue, 5 Nov 1996 21:14:54 +0000

e2fsprogs (1.01-1) unstable; urgency=low

  * upgraded to latest upstream version, to 1.06 from 1.05
  * upgraded to latest upstream version, to 1.05 from 1.04
  * gzip manpages
  * minor changes to debian.rules

 -- Michael Meskes <meskes@debian.org>  Fri, 18 Oct 1996 00:00:00 +0000

e2fsprogs (1.04-1) unstable; urgency=low

   * upgraded to latest upstream version, to 1.04 from 1.02
   * another tidy-up of debian.rules
   * section and priority added to debian.control, since this is an
     essential base package.

 -- Michael Nonweiler <mrn20@cam.ac.uk>  Sun, 23 Jun 1996 00:00:00 +0000

e2fsprogs (1.02-1) unstable; urgency=low

  * upgraded to latest upstream version, to 1.02 from 1.01
  * copied "configure" usr_prefix change (see below), into configure.in
  * updated debian.control file, added Pre-Depends field
    created preinst script to check dpkg --assert-predepends
    tidyed and fixed debian.rules
  * set e2fsck to link shared, as suggested by Bruce Perens in Bug#2332
  * corrected problem in e2fsck error message, Bug#2534
  * added Architecture field
  * very minor correction to expected output of a build time test

 -- Michael Nonweiler <mrn20@cam.ac.uk>  Tue, 5 Mar 1996 00:00:00 +0000

e2fsprogs (1.01-1) unstable; urgency=low

  * removed debugging symbols from libs and enabled more optimization
    as suggested by Rolf Rossius
  * also removed the /var/catman pages
  * changed to elf compilation

 -- Andrew D. Fernandes <adfernan@cnd.mcgill.ca>  Mon, 20 Nov 1995 00:00:00 +0000

e2fsprogs (0.5b-2) unstable; urgency=low

  * Upgraded to latest version, to 1.01 from 0.5b.
  * changed the installation groups from bin to root in MCONFIG.in
  * changed configure to set usr_prefix="\${prefix}/usr"
  * moved the cat pages to /var/catman in MCONFIG.in

 -- Andrew D. Fernandes <adfernan@cnd.mcgill.ca>  Sat, 7 Oct 1995 00:00:00 +0000

e2fsprogs (0.5b-1) unstable; urgency=low

  * Made "fsck -t <filesystem-type> <device>" work correctly. Formerly
    the -t argument was overriden by the filesystem type listed for the
    device in /etc/fstab.
  * added Debian GNU/Linux package maintenance system files

 -- Bruce Perens <Bruce@Pixar.com>  Thu, 3 Aug 1995 00:00:00 +0000<|MERGE_RESOLUTION|>--- conflicted
+++ resolved
@@ -1,10 +1,9 @@
-<<<<<<< HEAD
-e2fsprogs (1.43~WIP-2012-08-02-1) unstable; urgency=low
+e2fsprogs (1.43~WIP-2012-09-21-1) unstable; urgency=low
 
   * Add metadata checksum feature
 
- -- Theodore Y. Ts'o <tytso@mit.edu>  Mon, 1 Aug 2012 20:55:56 -0400
-=======
+ -- Theodore Y. Ts'o <tytso@mit.edu>  Fri, 21 Sep 2012 12:55:16 -0400
+
 e2fsprogs (1.42.6-1) unstable; urgency=low
 
   * New upstream version
@@ -23,7 +22,6 @@
     while reading the superblock.
 
  -- Theodore Y. Ts'o <tytso@mit.edu>  Fri, 21 Sep 2012 12:14:41 -0400
->>>>>>> 11e52922
 
 e2fsprogs (1.42.5-1) unstable; urgency=low
 
