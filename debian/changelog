--- conflicted
+++ resolved
@@ -1,4 +1,3 @@
-<<<<<<< HEAD
 e2fsprogs (1.42.8-1) unstable; urgency=low
 
   * New upstream version
@@ -111,7 +110,7 @@
     while reading the superblock.
 
  -- Theodore Y. Ts'o <tytso@mit.edu>  Fri, 21 Sep 2012 12:14:41 -0400
-=======
+
 e2fsprogs (1.42.5-1.1) unstable; urgency=low
 
   * Non-maintainer upload.
@@ -120,7 +119,6 @@
     1.39+1.40-WIP-2006.10.02+dfsg-1. (Closes: #698879).
 
  -- Nicolas Boulenguez <nicolas@debian.org>  Fri, 22 Feb 2013 23:14:59 +0100
->>>>>>> 7dc67c0a
 
 e2fsprogs (1.42.5-1) unstable; urgency=low
 
