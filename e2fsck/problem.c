/*
 * problem.c --- report filesystem problems to the user
 *
 * Copyright 1996, 1997 by Theodore Ts'o
 *
 * %Begin-Header%
 * This file may be redistributed under the terms of the GNU Public
 * License.
 * %End-Header%
 */

#include "config.h"
#include <stdlib.h>
#include <unistd.h>
#include <string.h>
#include <ctype.h>
#include <termios.h>

#include "e2fsck.h"

#include "problem.h"
#include "problemP.h"

#define PROMPT_NONE	0
#define PROMPT_FIX	1
#define PROMPT_CLEAR	2
#define PROMPT_RELOCATE	3
#define PROMPT_ALLOCATE 4
#define PROMPT_EXPAND	5
#define PROMPT_CONNECT	6
#define PROMPT_CREATE	7
#define PROMPT_SALVAGE	8
#define PROMPT_TRUNCATE	9
#define PROMPT_CLEAR_INODE 10
#define PROMPT_ABORT	11
#define PROMPT_SPLIT	12
#define PROMPT_CONTINUE	13
#define PROMPT_CLONE	14
#define PROMPT_DELETE	15
#define PROMPT_SUPPRESS 16
#define PROMPT_UNLINK	17
#define PROMPT_CLEAR_HTREE 18
#define PROMPT_RECREATE 19
#define PROMPT_OPTIMIZE 20
#define PROMPT_CLEAR_FLAG 21
#define PROMPT_NULL	22

/*
 * These are the prompts which are used to ask the user if they want
 * to fix a problem.
 */
static const char *prompt[] = {
	N_("(no prompt)"),	/* 0 */
	N_("Fix"),		/* 1 */
	N_("Clear"),		/* 2 */
	N_("Relocate"),		/* 3 */
	N_("Allocate"),		/* 4 */
	N_("Expand"),		/* 5 */
	N_("Connect to /lost+found"), /* 6 */
	N_("Create"),		/* 7 */
	N_("Salvage"),		/* 8 */
	N_("Truncate"),		/* 9 */
	N_("Clear inode"),	/* 10 */
	N_("Abort"),		/* 11 */
	N_("Split"),		/* 12 */
	N_("Continue"),		/* 13 */
	N_("Clone multiply-claimed blocks"), /* 14 */
	N_("Delete file"),	/* 15 */
	N_("Suppress messages"),/* 16 */
	N_("Unlink"),		/* 17 */
	N_("Clear HTree index"),/* 18 */
	N_("Recreate"),		/* 19 */
	N_("Optimize"),		/* 20 */
	N_("Clear flag"),	/* 21 */
	"",			/* 22 */
};

/*
 * These messages are printed when we are preen mode and we will be
 * automatically fixing the problem.
 */
static const char *preen_msg[] = {
	N_("(NONE)"),		/* 0 */
	N_("FIXED"),		/* 1 */
	N_("CLEARED"),		/* 2 */
	N_("RELOCATED"),	/* 3 */
	N_("ALLOCATED"),	/* 4 */
	N_("EXPANDED"),		/* 5 */
	N_("RECONNECTED"),	/* 6 */
	N_("CREATED"),		/* 7 */
	N_("SALVAGED"),		/* 8 */
	N_("TRUNCATED"),	/* 9 */
	N_("INODE CLEARED"),	/* 10 */
	N_("ABORTED"),		/* 11 */
	N_("SPLIT"),		/* 12 */
	N_("CONTINUING"),	/* 13 */
	N_("MULTIPLY-CLAIMED BLOCKS CLONED"), /* 14 */
	N_("FILE DELETED"),	/* 15 */
	N_("SUPPRESSED"),	/* 16 */
	N_("UNLINKED"),		/* 17 */
	N_("HTREE INDEX CLEARED"),/* 18 */
	N_("WILL RECREATE"),	/* 19 */
	N_("WILL OPTIMIZE"),	/* 20 */
	N_("FLAG CLEARED"),	/* 21 */
	"",			/* 22 */
};

#if __GNUC_PREREQ (4, 6)
#pragma GCC diagnostic push
#pragma GCC diagnostic ignored "-Wmissing-field-initializers"
#endif

static struct e2fsck_problem problem_table[] = {

	/* Pre-Pass 1 errors */

	/* Block bitmap for group is not in group */
	{ PR_0_BB_NOT_GROUP, N_("@b @B for @g %g is not in @g.  (@b %b)\n"),
	  PROMPT_RELOCATE, PR_LATCH_RELOC, 0, 0, 0 },

	/* Inode bitmap for group is not in group */
	{ PR_0_IB_NOT_GROUP, N_("@i @B for @g %g is not in @g.  (@b %b)\n"),
	  PROMPT_RELOCATE, PR_LATCH_RELOC, 0, 0, 0 },

	/* Inode table for group is not in group.  (block nnnn) */
	{ PR_0_ITABLE_NOT_GROUP,
	  N_("@i table for @g %g is not in @g.  (@b %b)\n"
	  "WARNING: SEVERE DATA LOSS POSSIBLE.\n"),
	  PROMPT_RELOCATE, PR_LATCH_RELOC, 0, 0, 0 },

	/* Superblock corrupt */
	{ PR_0_SB_CORRUPT,
	  N_("\nThe @S could not be read or does not describe a valid ext2/ext3/ext4\n"
	  "@f.  If the @v is valid and it really contains an ext2/ext3/ext4\n"
	  "@f (and not swap or ufs or something else), then the @S\n"
	  "is corrupt, and you might try running e2fsck with an alternate @S:\n"
	  "    e2fsck -b 8193 <@v>\n"
	  " or\n"
	  "    e2fsck -b 32768 <@v>\n\n"),
	  PROMPT_NONE, 0, 0, 0, 0 },

	/* Filesystem size is wrong */
	{ PR_0_FS_SIZE_WRONG,
	  N_("The @f size (according to the @S) is %b @bs\n"
	  "The physical size of the @v is %c @bs\n"
	  "Either the @S or the partition table is likely to be corrupt!\n"),
	  PROMPT_ABORT, 0, 0, 0, 0 },

	/* Fragments not supported */
	{ PR_0_NO_FRAGMENTS,
	  N_("@S @b_size = %b, fragsize = %c.\n"
	  "This version of e2fsck does not support fragment sizes different\n"
	  "from the @b size.\n"),
	  PROMPT_NONE, PR_FATAL, 0, 0, 0 },

	/* Superblock blocks_per_group = bbbb, should have been cccc */
	{ PR_0_BLOCKS_PER_GROUP,
	  N_("@S @bs_per_group = %b, should have been %c\n"),
	  PROMPT_NONE, PR_AFTER_CODE, PR_0_SB_CORRUPT, 0, 0 },

	/* Superblock first_data_block = bbbb, should have been cccc */
	{ PR_0_FIRST_DATA_BLOCK,
	  N_("@S first_data_@b = %b, should have been %c\n"),
	  PROMPT_NONE, PR_AFTER_CODE, PR_0_SB_CORRUPT, 0, 0 },

	/* Filesystem did not have a UUID; generating one */
	{ PR_0_ADD_UUID,
	  N_("@f did not have a UUID; generating one.\n\n"),
	  PROMPT_NONE, 0, 0, 0, 0 },

	/* Relocate hint */
	{ PR_0_RELOCATE_HINT,
	  /* xgettext:no-c-format */
	  N_("Note: if several inode or block bitmap blocks or part\n"
	  "of the inode table require relocation, you may wish to try\n"
	  "running e2fsck with the '-b %S' option first.  The problem\n"
	  "may lie only with the primary block group descriptors, and\n"
	  "the backup block group descriptors may be OK.\n\n"),
	  PROMPT_NONE, PR_PREEN_OK | PR_NOCOLLATE, 0, 0, 0 },

	/* Miscellaneous superblock corruption */
	{ PR_0_MISC_CORRUPT_SUPER,
	  N_("Corruption found in @S.  (%s = %N).\n"),
	  PROMPT_NONE, PR_AFTER_CODE, PR_0_SB_CORRUPT, 0, 0 },

	/* Error determining physical device size of filesystem */
	{ PR_0_GETSIZE_ERROR,
	  /* xgettext:no-c-format */
	  N_("Error determining size of the physical @v: %m\n"),
	  PROMPT_NONE, PR_FATAL, 0, 0, 0 },

	/* Inode count in superblock is incorrect */
	{ PR_0_INODE_COUNT_WRONG,
	  N_("@i count in @S is %i, @s %j.\n"),
	  PROMPT_FIX, 0, 0, 0, 0 },

	{ PR_0_HURD_CLEAR_FILETYPE,
	  N_("The Hurd does not support the filetype feature.\n"),
	  PROMPT_CLEAR, 0, 0, 0, 0 },

	/* Superblock has an invalid journal (inode inum) */
	{ PR_0_JOURNAL_BAD_INODE,
	  /* xgettext:no-c-format */
	  N_("@S has an @n @j (@i %i).\n"),
	  PROMPT_CLEAR, PR_PREEN_OK, 0, 0, 0 },

	/* External journal has multiple filesystem users (unsupported) */
	{ PR_0_JOURNAL_UNSUPP_MULTIFS,
	  N_("External @j has multiple @f users (unsupported).\n"),
	  PROMPT_NONE, PR_FATAL, 0, 0, 0 },

	/* Can't find external journal */
	{ PR_0_CANT_FIND_JOURNAL,
	  N_("Can't find external @j\n"),
	  PROMPT_NONE, PR_FATAL, 0, 0, 0 },

	/* External journal has bad superblock */
	{ PR_0_EXT_JOURNAL_BAD_SUPER,
	  N_("External @j has bad @S\n"),
	  PROMPT_NONE, PR_FATAL, 0, 0, 0 },

	/* Superblock has a bad journal UUID */
	{ PR_0_JOURNAL_BAD_UUID,
	  N_("External @j does not support this @f\n"),
	  PROMPT_NONE, PR_FATAL, 0, 0, 0 },

	/* Filesystem journal superblock is an unknown type */
	{ PR_0_JOURNAL_UNSUPP_SUPER,
	  N_("@f @j @S is unknown type %N (unsupported).\n"
	     "It is likely that your copy of e2fsck is old and/or doesn't "
	     "support this @j format.\n"
	     "It is also possible the @j @S is corrupt.\n"),
	  PROMPT_ABORT, PR_NO_OK | PR_AFTER_CODE, PR_0_JOURNAL_BAD_SUPER,
	  0, 0 },

	/* Journal superblock is corrupt */
	{ PR_0_JOURNAL_BAD_SUPER,
	  N_("@j @S is corrupt.\n"),
	  PROMPT_FIX, PR_PREEN_OK, 0, 0, 0 },

	/* Superblock has_journal flag is clear but has a journal */
	{ PR_0_JOURNAL_HAS_JOURNAL,
	  N_("@S has_@j flag is clear, but a @j is present.\n"),
	  PROMPT_CLEAR, PR_PREEN_OK, 0, 0, 0 },

	/* Superblock needs_recovery flag is set but no journal is present */
	{ PR_0_JOURNAL_RECOVER_SET,
	  N_("@S needs_recovery flag is set, but no @j is present.\n"),
	  PROMPT_CLEAR, PR_PREEN_OK, 0, 0, 0 },

	/* Superblock needs_recovery flag is set, but journal has data */
	{ PR_0_JOURNAL_RECOVERY_CLEAR,
	  N_("@S needs_recovery flag is clear, but @j has data.\n"),
	  PROMPT_NONE, 0, 0, 0, 0 },

	/* Ask if we should clear the journal */
	{ PR_0_JOURNAL_RESET_JOURNAL,
	  N_("Clear @j"),
	  PROMPT_NULL, PR_PREEN_NOMSG, 0, 0, 0 },

	/* Filesystem revision is 0, but feature flags are set */
	{ PR_0_FS_REV_LEVEL,
	  N_("@f has feature flag(s) set, but is a revision 0 @f.  "),
	  PROMPT_FIX, PR_PREEN_OK | PR_NO_OK, 0, 0, 0 },

	/* Clearing orphan inode */
	{ PR_0_ORPHAN_CLEAR_INODE,
	  N_("%s @o @i %i (uid=%Iu, gid=%Ig, mode=%Im, size=%Is)\n"),
	  PROMPT_NONE, 0, 0, 0, 0 },

	/* Illegal block found in orphaned inode */
	{ PR_0_ORPHAN_ILLEGAL_BLOCK_NUM,
	   N_("@I %B (%b) found in @o @i %i.\n"),
	  PROMPT_NONE, 0, 0, 0, 0 },

	/* Already cleared block found in orphaned inode */
	{ PR_0_ORPHAN_ALREADY_CLEARED_BLOCK,
	   N_("Already cleared %B (%b) found in @o @i %i.\n"),
	  PROMPT_NONE, 0, 0, 0, 0 },

	/* Illegal orphan inode in superblock */
	{ PR_0_ORPHAN_ILLEGAL_HEAD_INODE,
	  /* xgettext:no-c-format */
	  N_("@I @o @i %i in @S.\n"),
	  PROMPT_NONE, 0, 0, 0, 0 },

	/* Illegal inode in orphaned inode list */
	{ PR_0_ORPHAN_ILLEGAL_INODE,
	  /* xgettext:no-c-format */
	  N_("@I @i %i in @o @i list.\n"),
	  PROMPT_NONE, 0, 0, 0, 0 },

	/* Journal superblock has an unknown read-only feature flag set */
	{ PR_0_JOURNAL_UNSUPP_ROCOMPAT,
	  N_("@j @S has an unknown read-only feature flag set.\n"),
	  PROMPT_ABORT, 0, 0, 0, 0 },

	/* Journal superblock has an unknown incompatible feature flag set */
	{ PR_0_JOURNAL_UNSUPP_INCOMPAT,
	  N_("@j @S has an unknown incompatible feature flag set.\n"),
	  PROMPT_ABORT, 0, 0, 0, 0 },

	/* Journal version not supported by this e2fsck */
	{ PR_0_JOURNAL_UNSUPP_VERSION,
	  N_("@j version not supported by this e2fsck.\n"),
	  PROMPT_ABORT, 0, 0, 0, 0 },

	/* Moving journal from /file to hidden inode */
	{ PR_0_MOVE_JOURNAL,
	  /* xgettext:no-c-format */
	  N_("Moving @j from /%s to hidden @i.\n\n"),
	  PROMPT_NONE, 0, 0, 0, 0 },

	/* Error moving journal to hidden file */
	{ PR_0_ERR_MOVE_JOURNAL,
	  /* xgettext:no-c-format */
	  N_("Error moving @j: %m\n\n"),
	  PROMPT_NONE, 0, 0, 0, 0 },

	/* Found invalid V2 journal superblock fields */
	{ PR_0_CLEAR_V2_JOURNAL,
	  N_("Found @n V2 @j @S fields (from V1 @j).\n"
	     "Clearing fields beyond the V1 @j @S...\n\n"),
	  PROMPT_NONE, 0, 0, 0, 0 },

	/* Ask if we should run the journal anyway */
	{ PR_0_JOURNAL_RUN,
	  N_("Run @j anyway"),
	  PROMPT_NULL, 0, 0, 0, 0 },

	/* Run the journal by default */
	{ PR_0_JOURNAL_RUN_DEFAULT,
	  N_("Recovery flag not set in backup @S, so running @j anyway.\n"),
	  PROMPT_NONE, 0, 0, 0, 0 },

	/* Backing up journal inode block information */
	{ PR_0_BACKUP_JNL,
	  N_("Backing up @j @i @b information.\n\n"),
	  PROMPT_NONE, 0, 0, 0, 0 },

	/* Filesystem does not have resize_inode enabled, but
	 * s_reserved_gdt_blocks is nnnn; should be zero */
	{ PR_0_NONZERO_RESERVED_GDT_BLOCKS,
	  N_("@f does not have resize_@i enabled, but s_reserved_gdt_@bs\n"
	     "is %N; @s zero.  "),
	  PROMPT_FIX, 0, 0, 0, 0 },

	/* Resize_inode not enabled, but the resize inode is non-zero */
	{ PR_0_CLEAR_RESIZE_INODE,
	  N_("Resize_@i not enabled, but the resize @i is non-zero.  "),
	  PROMPT_CLEAR, 0, 0, 0, 0 },

	/* Resize inode not valid */
	{ PR_0_RESIZE_INODE_INVALID,
	  N_("Resize @i not valid.  "),
	  PROMPT_RECREATE, 0, 0, 0, 0 },

	/* Superblock last mount time is in the future */
	{ PR_0_FUTURE_SB_LAST_MOUNT,
	  N_("@S last mount time (%t,\n\tnow = %T) is in the future.\n"),
	  PROMPT_FIX, PR_PREEN_OK | PR_NO_OK, 0, 0, 0 },

	/* Superblock last write time is in the future */
	{ PR_0_FUTURE_SB_LAST_WRITE,
	  N_("@S last write time (%t,\n\tnow = %T) is in the future.\n"),
	  PROMPT_FIX, PR_PREEN_OK | PR_NO_OK, 0, 0, 0 },

	/* Superblock hint for external superblock should be xxxx */
	{ PR_0_EXTERNAL_JOURNAL_HINT,
	  /* xgettext:no-c-format */
	  N_("@S hint for external superblock @s %X.  "),
	     PROMPT_FIX, PR_PREEN_OK, 0, 0, 0 },

	/* Adding dirhash hint to filesystem */
	{ PR_0_DIRHASH_HINT,
	  N_("Adding dirhash hint to @f.\n\n"),
	  PROMPT_NONE, 0, 0, 0, 0 },

	/* group descriptor N checksum is invalid, should be yyyy. */
	{ PR_0_GDT_CSUM,
	  N_("@g descriptor %g checksum is %04x, should be %04y.  "),
	     PROMPT_FIX, PR_LATCH_BG_CHECKSUM, 0, 0, 0 },

	/* group descriptor N marked uninitialized without feature set. */
	{ PR_0_GDT_UNINIT,
	  /* xgettext:no-c-format */
	  N_("@g descriptor %g marked uninitialized without feature set.\n"),
	     PROMPT_FIX, PR_PREEN_OK, 0, 0, 0 },

	/* Group descriptor N has invalid unused inodes count. */
	{ PR_0_GDT_ITABLE_UNUSED,
	  N_("@g descriptor %g has invalid unused inodes count %b.  "),
	     PROMPT_FIX, PR_PREEN_OK, 0, 0, 0 },

	/* Last group block bitmap uninitialized. */
	{ PR_0_BB_UNINIT_LAST,
	  N_("Last @g @b @B uninitialized.  "),
	     PROMPT_FIX, PR_PREEN_OK, 0, 0, 0 },

	/* Journal transaction was corrupt, replay was aborted */
	{ PR_0_JNL_TXN_CORRUPT,
	  /* xgettext:no-c-format */
	  N_("Journal transaction %i was corrupt, replay was aborted.\n"),
	  PROMPT_NONE, 0, 0, 0, 0 },

	/* The test_fs filesystem flag is set (and ext4 is available) */
	{ PR_0_CLEAR_TESTFS_FLAG,
	  N_("The test_fs flag is set (and ext4 is available).  "),
	  PROMPT_CLEAR, PR_PREEN_OK, 0, 0, 0 },

	/* Last mount time is in the future (fudged) */
	{ PR_0_FUTURE_SB_LAST_MOUNT_FUDGED,
	  N_("@S last mount time is in the future.\n\t(by less than a day, "
	     "probably due to the hardware clock being incorrectly set)\n"),
	  PROMPT_NONE, PR_PREEN_OK | PR_NO_OK, 0, 0, 0 },

	/* Last write time is in the future (fudged) */
	{ PR_0_FUTURE_SB_LAST_WRITE_FUDGED,
	  N_("@S last write time is in the future.\n\t(by less than a day, "
	     "probably due to the hardware clock being incorrectly set)\n"),
	  PROMPT_NONE, PR_PREEN_OK | PR_NO_OK, 0, 0, 0 },

	/* One or more block group descriptor checksums are invalid (latch) */
	{ PR_0_GDT_CSUM_LATCH,
	  N_("One or more @b @g descriptor checksums are invalid.  "),
	     PROMPT_FIX, PR_PREEN_OK, 0, 0, 0 },

	/* Setting free inodes count to right (was wrong) */
	{ PR_0_FREE_INODE_COUNT,
	  N_("Setting free @is count to %j (was %i)\n"),
	  PROMPT_NONE, PR_PREEN_NOMSG, 0, 0, 0 },

	/* Setting free blocks count to right (was wrong) */
	{ PR_0_FREE_BLOCK_COUNT,
	  N_("Setting free @bs count to %c (was %b)\n"),
	  PROMPT_NONE, PR_PREEN_NOMSG, 0, 0, 0 },

	/* Making quota inode hidden */
	{ PR_0_HIDE_QUOTA,
	  N_("Hiding %U @q @i %i (%Q).\n"),
	  PROMPT_NONE, PR_PREEN_OK, 0, 0, 0 },

	/* Superblock has invalid MMP block. */
	{ PR_0_MMP_INVALID_BLK,
	  N_("@S has invalid MMP block.  "),
	  PROMPT_CLEAR, PR_PREEN_OK, 0, 0, 0 },

	/* Superblock has invalid MMP magic. */
	{ PR_0_MMP_INVALID_MAGIC,
	  N_("@S has invalid MMP magic.  "),
	  PROMPT_FIX, PR_PREEN_OK | PR_NO_OK, 0, 0, 0 },

	/* Opening file system failed */
	{ PR_0_OPEN_FAILED,
	  /* xgettext:no-c-format */
	  N_("ext2fs_open2: %m\n"),
	  PROMPT_NONE, 0, 0, 0, 0 },

	/* Checking group descriptor failed */
	{ PR_0_CHECK_DESC_FAILED,
	  /* xgettext:no-c-format */
	  N_("ext2fs_check_desc: %m\n"),
	  PROMPT_NONE, 0, 0, 0, 0 },

	/* Superblock metadata_csum supersedes uninit_bg; both feature
	 * bits cannot be set simultaneously. */
	{ PR_0_META_AND_GDT_CSUM_SET,
	  N_("@S metadata_csum supersedes uninit_bg; both feature "
	     "bits cannot be set simultaneously."),
	  PROMPT_FIX, PR_PREEN_OK | PR_NO_OK, 0, 0, 0 },

	/* Superblock MMP block checksum does not match MMP block. */
	{ PR_0_MMP_CSUM_INVALID,
	  N_("@S MMP @b checksum does not match.  "),
	  PROMPT_FIX, PR_PREEN_OK | PR_NO_OK, 0, 0, 0 },

	/* Superblock 64bit filesystem needs extents to access the whole disk */
	{ PR_0_64BIT_WITHOUT_EXTENTS,
	  N_("@S 64bit @f needs extents to access the whole disk.  "),
	  PROMPT_FIX, PR_PREEN_OK | PR_NO_OK, 0, 0, 0 },

	/* The first_meta_bg is too big */
	{ PR_0_FIRST_META_BG_TOO_BIG,
	  N_("First_meta_bg is too big.  (%N, max value %g).  "),
	  PROMPT_CLEAR, 0, 0, 0, 0 },

	/* External journal superblock checksum does not match superblock */
	{ PR_0_EXT_JOURNAL_SUPER_CSUM_INVALID,
	  N_("External @j @S checksum does not match @S.  "),
	  PROMPT_FIX, PR_PREEN_OK, 0, 0, 0 },

	/* Superblock metadata_csum_seed means nothing without metadata_csum */
	{ PR_0_CSUM_SEED_WITHOUT_META_CSUM,
	  N_("@S metadata_csum_seed is not necessary without metadata_csum."),
	  PROMPT_FIX, PR_PREEN_OK | PR_NO_OK, 0, 0, 0 },

	/* Error initializing quota context */
	{ PR_0_QUOTA_INIT_CTX,
	  /* xgettext:no-c-format */
	  N_("Error initializing quota context in support library: %m\n"),
	  PROMPT_NULL, PR_FATAL, 0, 0, 0 },

	/* Bad required extra isize in superblock */
	{ PR_0_BAD_MIN_EXTRA_ISIZE,
	  N_("Bad required extra isize in @S (%N).  "),
	  PROMPT_FIX, 0, 0, 0, 0 },

	/* Bad desired extra isize in superblock */
	{ PR_0_BAD_WANT_EXTRA_ISIZE,
	  N_("Bad desired extra isize in @S (%N).  "),
	  PROMPT_FIX, 0, 0, 0, 0 },

	/* Invalid quota inode number */
	{ PR_0_INVALID_QUOTA_INO,
	  N_("Invalid %U @q @i %i.  "),
	  PROMPT_FIX, 0, 0, 0, 0 },

	/* Too many inodes in the filesystem */
	{ PR_0_INODE_COUNT_BIG,
	  N_("@S would have too many inodes (%N).\n"),
	  PROMPT_NONE, PR_AFTER_CODE, PR_0_SB_CORRUPT, 0, 0 },

	/* Meta_bg and resize_inode are not compatible, disable resize_inode*/
	{ PR_0_DISABLE_RESIZE_INODE,
	  N_("Resize_@i and meta_bg features are enabled. Those features are\n"
	     "not compatible. Resize @i should be disabled.  "),
	  PROMPT_FIX, 0, 0, 0, 0 },

	/* Pass 1 errors */

	/* Pass 1: Checking inodes, blocks, and sizes */
	{ PR_1_PASS_HEADER,
	  N_("Pass 1: Checking @is, @bs, and sizes\n"),
	  PROMPT_NONE, PR_HEADER, 0, 0, 0 },

	/* Root inode is not a directory */
	{ PR_1_ROOT_NO_DIR, N_("@r is not a @d.  "),
	  PROMPT_CLEAR, 0, 0, 0, 0 },

	/* Root inode has dtime set */
	{ PR_1_ROOT_DTIME,
	  N_("@r has dtime set (probably due to old mke2fs).  "),
	  PROMPT_FIX, PR_PREEN_OK, 0, 0, 0 },

	/* Reserved inode has bad mode */
	{ PR_1_RESERVED_BAD_MODE,
	  N_("Reserved @i %i (%Q) has @n mode.  "),
	  PROMPT_CLEAR, PR_PREEN_OK, 0, 0, 0 },

	/* Deleted inode inum has zero dtime */
	{ PR_1_ZERO_DTIME,
	  /* xgettext:no-c-format */
	  N_("@D @i %i has zero dtime.  "),
	  PROMPT_FIX, PR_PREEN_OK, 0, 0, 0 },

	/* Inode inum is in use, but has dtime set */
	{ PR_1_SET_DTIME,
	  /* xgettext:no-c-format */
	  N_("@i %i is in use, but has dtime set.  "),
	  PROMPT_FIX, PR_PREEN_OK, 0, 0, 0 },

	/* Inode inum is a zero-length directory */
	{ PR_1_ZERO_LENGTH_DIR,
	  /* xgettext:no-c-format */
	  N_("@i %i is a @z @d.  "),
	  PROMPT_CLEAR, PR_PREEN_OK, 0, 0, 0 },

	/* Group block bitmap at block conflicts with some other fs block */
	{ PR_1_BB_CONFLICT,
	  N_("@g %g's @b @B at %b @C.\n"),
	  PROMPT_RELOCATE, 0, 0, 0, 0 },

	/* Group inode bitmap at block conflicts with some other fs block */
	{ PR_1_IB_CONFLICT,
	  N_("@g %g's @i @B at %b @C.\n"),
	  PROMPT_RELOCATE, 0, 0, 0, 0 },

	/* Group inode table at block conflicts with some other fs block */
	{ PR_1_ITABLE_CONFLICT,
	  N_("@g %g's @i table at %b @C.\n"),
	  PROMPT_RELOCATE, 0, 0, 0, 0 },

	/* Group block bitmap (block) is bad */
	{ PR_1_BB_BAD_BLOCK,
	  N_("@g %g's @b @B (%b) is bad.  "),
	  PROMPT_RELOCATE, 0, 0, 0, 0 },

	/* Group inode bitmap (block) is bad */
	{ PR_1_IB_BAD_BLOCK,
	  N_("@g %g's @i @B (%b) is bad.  "),
	  PROMPT_RELOCATE, 0, 0, 0, 0 },

	/* Inode inum, i_size is small, should be larger */
	{ PR_1_BAD_I_SIZE,
	  N_("@i %i, i_size is %Is, @s %N.  "),
	  PROMPT_FIX, PR_PREEN_OK, 0, 0, 0 },

	/* Inode inum, i_blocks is small, should be larger */
	{ PR_1_BAD_I_BLOCKS,
	  N_("@i %i, i_@bs is %Ib, @s %N.  "),
	  PROMPT_FIX, PR_PREEN_OK, 0, 0, 0 },

	/* Illegal block number in inode */
	{ PR_1_ILLEGAL_BLOCK_NUM,
	  N_("@I %B (%b) in @i %i.  "),
	  PROMPT_CLEAR, PR_LATCH_BLOCK, 0, 0, 0 },

	/* Block number overlaps filesystem metadata in inode */
	{ PR_1_BLOCK_OVERLAPS_METADATA,
	  N_("%B (%b) overlaps @f metadata in @i %i.  "),
	  PROMPT_CLEAR, PR_LATCH_BLOCK, 0, 0, 0 },

	/* Inode has illegal blocks (latch question) */
	{ PR_1_INODE_BLOCK_LATCH,
	  /* xgettext:no-c-format */
	  N_("@i %i has illegal @b(s).  "),
	  PROMPT_CLEAR, 0, 0, 0, 0 },

	/* Too many illegal blocks in inode */
	{ PR_1_TOO_MANY_BAD_BLOCKS,
	  /* xgettext:no-c-format */
	  N_("Too many illegal @bs in @i %i.\n"),
	  PROMPT_CLEAR_INODE, PR_NO_OK, 0, 0, 0 },

	/* Illegal block number in bad block inode */
	{ PR_1_BB_ILLEGAL_BLOCK_NUM,
	  N_("@I %B (%b) in bad @b @i.  "),
	  PROMPT_CLEAR, PR_LATCH_BBLOCK, 0, 0, 0 },

	/* Bad block inode has illegal blocks (latch question) */
	{ PR_1_INODE_BBLOCK_LATCH,
	  N_("Bad @b @i has illegal @b(s).  "),
	  PROMPT_CLEAR, 0, 0, 0, 0 },

	/* Duplicate or bad blocks in use! */
	{ PR_1_DUP_BLOCKS_PREENSTOP,
	  N_("Duplicate or bad @b in use!\n"),
	  PROMPT_NONE, 0, 0, 0, 0 },

	/* Bad block number used as bad block inode indirect block */
	{ PR_1_BBINODE_BAD_METABLOCK,
	  N_("Bad @b %b used as bad @b @i indirect @b.  "),
	  PROMPT_CLEAR, PR_LATCH_BBLOCK, 0, 0, 0 },

	/* Inconsistency can't be fixed prompt */
	{ PR_1_BBINODE_BAD_METABLOCK_PROMPT,
	  N_("\nThe bad @b @i has probably been corrupted.  You probably\n"
	     "should stop now and run ""e2fsck -c"" to scan for bad blocks\n"
	     "in the @f.\n"),
	  PROMPT_CONTINUE, PR_PREEN_NOMSG, 0, 0, 0 },

	/* Bad primary block */
	{ PR_1_BAD_PRIMARY_BLOCK,
	  N_("\nIf the @b is really bad, the @f can not be fixed.\n"),
	  PROMPT_NONE, PR_AFTER_CODE, PR_1_BAD_PRIMARY_BLOCK_PROMPT, 0, 0 },

	/* Bad primary block prompt */
	{ PR_1_BAD_PRIMARY_BLOCK_PROMPT,
	  N_("You can remove this @b from the bad @b list and hope\n"
	     "that the @b is really OK.  But there are no guarantees.\n\n"),
	  PROMPT_CLEAR, PR_PREEN_NOMSG, 0, 0, 0 },

	/* The primary superblock block is on the bad block list */
	{ PR_1_BAD_PRIMARY_SUPERBLOCK,
	  N_("The primary @S (%b) is on the bad @b list.\n"),
	  PROMPT_NONE, PR_AFTER_CODE, PR_1_BAD_PRIMARY_BLOCK, 0, 0 },

	/* Bad primary block group descriptors */
	{ PR_1_BAD_PRIMARY_GROUP_DESCRIPTOR,
	  N_("Block %b in the primary @g descriptors "
	     "is on the bad @b list\n"),
	  PROMPT_NONE, PR_AFTER_CODE, PR_1_BAD_PRIMARY_BLOCK, 0, 0 },

	/* Warning: Group number's superblock (block) is bad */
	{ PR_1_BAD_SUPERBLOCK,
	  N_("Warning: Group %g's @S (%b) is bad.\n"),
	  PROMPT_NONE, PR_PREEN_OK | PR_PREEN_NOMSG, 0, 0, 0 },

	/* Warning: Group number's copy of the group descriptors has a bad
	 * block */
	{ PR_1_BAD_GROUP_DESCRIPTORS,
	  N_("Warning: Group %g's copy of the @g descriptors has a bad "
	  "@b (%b).\n"),
	  PROMPT_NONE, PR_PREEN_OK | PR_PREEN_NOMSG, 0, 0, 0 },

	/* Block number claimed for no reason in process_bad_blocks */
	{ PR_1_PROGERR_CLAIMED_BLOCK,
	  N_("Programming error?  @b #%b claimed for no reason in "
	  "process_bad_@b.\n"),
	  PROMPT_NONE, PR_PREEN_OK, 0, 0, 0 },

	/* Allocating number contiguous block(s) in block group number */
	{ PR_1_RELOC_BLOCK_ALLOCATE,
	  N_("@A %N contiguous @b(s) in @b @g %g for %s: %m\n"),
	  PROMPT_NONE, PR_PREEN_OK, 0, 0, 0 },

	/* Allocating block buffer for relocating process */
	{ PR_1_RELOC_MEMORY_ALLOCATE,
	  /* xgettext:no-c-format */
	  N_("@A @b buffer for relocating %s\n"),
	  PROMPT_NONE, PR_PREEN_OK, 0, 0, 0 },

	/* Relocating group number's information from X to Y */
	{ PR_1_RELOC_FROM_TO,
	  N_("Relocating @g %g's %s from %b to %c...\n"),
	  PROMPT_NONE, PR_PREEN_OK, 0, 0, 0 },

	/* Relocating group number's information to X */
	{ PR_1_RELOC_TO,
	  /* xgettext:no-c-format */
	  N_("Relocating @g %g's %s to %c...\n"), /* xgettext:no-c-format */
	  PROMPT_NONE, PR_PREEN_OK, 0, 0, 0 },

	/* Warning: could not read block number of relocation process */
	{ PR_1_RELOC_READ_ERR,
	  N_("Warning: could not read @b %b of %s: %m\n"),
	  PROMPT_NONE, PR_PREEN_OK, 0, 0, 0 },

	/* Warning: could not write block number of relocation process */
	{ PR_1_RELOC_WRITE_ERR,
	  N_("Warning: could not write @b %b for %s: %m\n"),
	  PROMPT_NONE, PR_PREEN_OK, 0, 0, 0 },

	/* Error allocating inode bitmap */
	{ PR_1_ALLOCATE_IBITMAP_ERROR,
	  N_("@A @i @B (%N): %m\n"),
	  PROMPT_NONE, PR_FATAL, 0, 0, 0 },

	/* Error allocating block bitmap */
	{ PR_1_ALLOCATE_BBITMAP_ERROR,
	  N_("@A @b @B (%N): %m\n"),
	  PROMPT_NONE, PR_FATAL, 0, 0, 0 },

	/* Error allocating icount link information */
	{ PR_1_ALLOCATE_ICOUNT,
	  /* xgettext:no-c-format */
	  N_("@A icount link information: %m\n"),
	  PROMPT_NONE, PR_FATAL, 0, 0, 0 },

	/* Error allocating directory block array */
	{ PR_1_ALLOCATE_DBCOUNT,
	  /* xgettext:no-c-format */
	  N_("@A @d @b array: %m\n"),
	  PROMPT_NONE, PR_FATAL, 0, 0, 0 },

	/* Error while scanning inodes */
	{ PR_1_ISCAN_ERROR,
	  /* xgettext:no-c-format */
	  N_("Error while scanning @is (%i): %m\n"),
	  PROMPT_NONE, PR_FATAL, 0, 0, 0 },

	/* Error while iterating over blocks in inode */
	{ PR_1_BLOCK_ITERATE,
	  /* xgettext:no-c-format */
	  N_("Error while iterating over @bs in @i %i: %m\n"),
	  PROMPT_NONE, PR_FATAL, 0, 0, 0 },

	/* Error storing inode count information */
	{ PR_1_ICOUNT_STORE,
	  N_("Error storing @i count information (@i=%i, count=%N): %m\n"),
	  PROMPT_NONE, PR_FATAL, 0, 0, 0 },

	/* Error storing directory block information */
	{ PR_1_ADD_DBLOCK,
	  N_("Error storing @d @b information "
	  "(@i=%i, @b=%b, num=%N): %m\n"),
	  PROMPT_NONE, PR_FATAL, 0, 0, 0 },

	/* Error reading inode (for clearing) */
	{ PR_1_READ_INODE,
	  /* xgettext:no-c-format */
	  N_("Error reading @i %i: %m\n"),
	  PROMPT_NONE, PR_FATAL, 0, 0, 0 },

	/* Suppress messages prompt */
	{ PR_1_SUPPRESS_MESSAGES, "", PROMPT_SUPPRESS, PR_NO_OK, 0, 0, 0 },

	/* Imagic number has imagic flag set when fs doesn't support it */
	{ PR_1_SET_IMAGIC,
	  /* xgettext:no-c-format */
	  N_("@i %i has imagic flag set.  "),
	  PROMPT_CLEAR, 0, 0, 0, 0 },

	/* Immutable flag set on a device or socket inode */
	{ PR_1_SET_IMMUTABLE,
	  /* xgettext:no-c-format */
	  N_("Special (@v/socket/fifo/symlink) file (@i %i) has immutable\n"
	     "or append-only flag set.  "),
	  PROMPT_CLEAR, PR_PREEN_OK | PR_PREEN_NO | PR_NO_OK, 0, 0, 0 },

	/* Non-zero size for device, fifo or socket inode */
	{ PR_1_SET_NONZSIZE,
	  /* xgettext:no-c-format */
	  N_("Special (@v/socket/fifo) @i %i has non-zero size.  "),
	  PROMPT_FIX, PR_PREEN_OK, 0, 0, 0 },

	/* Filesystem has feature flag(s) set, but is a revision 0 filesystem */
	{ PR_1_FS_REV_LEVEL,
	  N_("@f has feature flag(s) set, but is a revision 0 @f.  "),
	  PROMPT_FIX, PR_PREEN_OK | PR_NO_OK, 0, 0, 0 },

	/* Journal inode is not in use, but contains data */
	{ PR_1_JOURNAL_INODE_NOT_CLEAR,
	  N_("@j @i is not in use, but contains data.  "),
	  PROMPT_CLEAR, PR_PREEN_OK, 0, 0, 0 },

	/* Journal is not a regular file */
	{ PR_1_JOURNAL_BAD_MODE,
	  N_("@j is not regular file.  "),
	  PROMPT_FIX, PR_PREEN_OK, 0, 0, 0 },

	/* Inode that was part of the orphan list */
	{ PR_1_LOW_DTIME,
	  /* xgettext:no-c-format */
	  N_("@i %i was part of the @o @i list.  "),
	  PROMPT_FIX, PR_LATCH_LOW_DTIME, 0, 0, 0 },

	/* Inodes that were part of a corrupted orphan linked list found
	 * (latch question) */
	{ PR_1_ORPHAN_LIST_REFUGEES,
	  N_("@is that were part of a corrupted orphan linked list found.  "),
	  PROMPT_FIX, 0, 0, 0, 0 },

	/* Error allocating refcount structure */
	{ PR_1_ALLOCATE_REFCOUNT,
	  N_("@A refcount structure (%N): %m\n"),
	  PROMPT_NONE, PR_FATAL, 0, 0, 0 },

	/* Error reading extended attribute block */
	{ PR_1_READ_EA_BLOCK,
	  N_("Error reading @a @b %b for @i %i.  "),
	  PROMPT_CLEAR, 0, 0, 0, 0 },

	/* Inode number has a bad extended attribute block */
	{ PR_1_BAD_EA_BLOCK,
	  N_("@i %i has a bad @a @b %b.  "),
	  PROMPT_CLEAR, 0, 0, 0, 0 },

	/* Error reading Extended Attribute block while fixing refcount */
	{ PR_1_EXTATTR_READ_ABORT,
	  N_("Error reading @a @b %b (%m).  "),
	  PROMPT_NONE, PR_FATAL, 0, 0, 0 },

	/* Extended attribute number has reference count incorrect */
	{ PR_1_EXTATTR_REFCOUNT,
	  N_("@a @b %b has reference count %r, @s %N.  "),
	  PROMPT_FIX, 0, 0, 0, 0 },

	/* Error writing Extended Attribute block while fixing refcount */
	{ PR_1_EXTATTR_WRITE_ABORT,
	  N_("Error writing @a @b %b (%m).  "),
	  PROMPT_NONE, PR_FATAL, 0, 0, 0 },

	/* Extended attribute block has h_blocks > 1 */
	{ PR_1_EA_MULTI_BLOCK,
	  N_("@a @b %b has h_@bs > 1.  "),
	  PROMPT_CLEAR, 0, 0, 0, 0 },

	/* Allocating extended attribute region allocation structure */
	{ PR_1_EA_ALLOC_REGION_ABORT,
	  N_("@A @a region allocation structure.  "),
	  PROMPT_NONE, PR_FATAL, 0, 0, 0 },

	/* Extended Attribute block number is corrupt (allocation collision) */
	{ PR_1_EA_ALLOC_COLLISION,
	  N_("@a @b %b is corrupt (allocation collision).  "),
	  PROMPT_CLEAR, 0, 0, 0, 0 },

	/* Extended attribute block number is corrupt (invalid name) */
	{ PR_1_EA_BAD_NAME,
	  N_("@a @b %b is corrupt (@n name).  "),
	  PROMPT_CLEAR, 0, 0, 0, 0 },

	/* Extended attribute block number is corrupt (invalid value) */
	{ PR_1_EA_BAD_VALUE,
	  N_("@a @b %b is corrupt (@n value).  "),
	  PROMPT_CLEAR, 0, 0, 0, 0 },

	/* Inode number is too big (latch question) */
	{ PR_1_INODE_TOOBIG,
	  /* xgettext:no-c-format */
	  N_("@i %i is too big.  "), PROMPT_TRUNCATE, 0, 0, 0, 0 },

	/* Problem causes directory to be too big */
	{ PR_1_TOOBIG_DIR,
	  N_("%B (%b) causes @d to be too big.  "),
	  PROMPT_CLEAR, PR_LATCH_TOOBIG, 0, 0, 0 },

	/* Problem causes file to be too big */
	{ PR_1_TOOBIG_REG,
	  N_("%B (%b) causes file to be too big.  "),
	  PROMPT_CLEAR, PR_LATCH_TOOBIG, 0, 0, 0 },

	/* Problem causes symlink to be too big */
	{ PR_1_TOOBIG_SYMLINK,
	  N_("%B (%b) causes symlink to be too big.  "),
	  PROMPT_CLEAR, PR_LATCH_TOOBIG, 0, 0, 0 },

	/* Inode has INDEX_FL flag set on filesystem without htree support  */
	{ PR_1_HTREE_SET,
	  /* xgettext:no-c-format */
	  N_("@i %i has INDEX_FL flag set on @f without htree support.\n"),
	  PROMPT_CLEAR_HTREE, PR_PREEN_OK, 0, 0, 0 },

	/* Inode number has INDEX_FL flag set but is on a directory */
	{ PR_1_HTREE_NODIR,
	  /* xgettext:no-c-format */
	  N_("@i %i has INDEX_FL flag set but is not a @d.\n"),
	  PROMPT_CLEAR_HTREE, PR_PREEN_OK, 0, 0, 0 },

	/* htree directory has an invalid root node */
	{ PR_1_HTREE_BADROOT,
	  /* xgettext:no-c-format */
	  N_("@h %i has an @n root node.\n"),
	  PROMPT_CLEAR_HTREE, PR_PREEN_OK, 0, 0, 0 },

	/* Htree directory has an unsupported hash version */
	{ PR_1_HTREE_HASHV,
	  N_("@h %i has an unsupported hash version (%N)\n"),
	  PROMPT_CLEAR_HTREE, PR_PREEN_OK, 0, 0, 0 },

	/* Htree directory uses an Incompatible htree root node flag */
	{ PR_1_HTREE_INCOMPAT,
	  /* xgettext:no-c-format */
	  N_("@h %i uses an incompatible htree root node flag.\n"),
	  PROMPT_CLEAR_HTREE, PR_PREEN_OK, 0, 0, 0 },

	/* Htree directory has a tree depth which is too big */
	{ PR_1_HTREE_DEPTH,
	  N_("@h %i has a tree depth (%N) which is too big\n"),
	  PROMPT_CLEAR_HTREE, PR_PREEN_OK, 0, 0, 0 },

	/* Bad block inode has an indirect block number that conflicts with
	 * filesystem metadata */
	{ PR_1_BB_FS_BLOCK,
	  N_("Bad @b @i has an indirect @b (%b) that conflicts with\n"
	     "@f metadata.  "),
	  PROMPT_CLEAR, PR_LATCH_BBLOCK, 0, 0, 0 },

	/* Resize inode (re)creation failed */
	{ PR_1_RESIZE_INODE_CREATE,
	  /* xgettext:no-c-format */
	  N_("Resize @i (re)creation failed: %m."),
	  PROMPT_CONTINUE, 0, 0, 0, 0 },

	/* inode has a extra size i_extra_isize which is invalid */
	{ PR_1_EXTRA_ISIZE,
	  N_("@i %i has a extra size (%IS) which is @n\n"),
	  PROMPT_FIX, PR_PREEN_OK, 0, 0, 0 },

	/* Extended attribute in inode has a namelen which is invalid */
	{ PR_1_ATTR_NAME_LEN,
	  N_("@a in @i %i has a namelen (%N) which is @n\n"),
	  PROMPT_CLEAR, PR_PREEN_OK, 0, 0, 0 },

	/* Extended attribute in inode has a value offset which is invalid */
	{ PR_1_ATTR_VALUE_OFFSET,
	  N_("@a in @i %i has a value offset (%N) which is @n\n"),
	  PROMPT_CLEAR, PR_PREEN_OK, 0, 0, 0 },

	/* extended attribute in inode has a value block which is invalid */
	{ PR_1_ATTR_VALUE_BLOCK,
	  N_("@a in @i %i has a value @b (%N) which is @n (must be 0)\n"),
	  PROMPT_CLEAR, PR_PREEN_OK, 0, 0, 0 },

	/* extended attribute in inode has a value size which is invalid */
	{ PR_1_ATTR_VALUE_SIZE,
	  N_("@a in @i %i has a value size (%N) which is @n\n"),
	  PROMPT_CLEAR, PR_PREEN_OK, 0, 0, 0 },

	/* extended attribute in inode has a hash which is invalid */
	{ PR_1_ATTR_HASH,
	  N_("@a in @i %i has a hash (%N) which is @n\n"),
	  PROMPT_CLEAR, PR_PREEN_OK, 0, 0, 0 },

	/* inode is a type but it looks like it is really a directory */
	{ PR_1_TREAT_AS_DIRECTORY,
	  N_("@i %i is a %It but it looks like it is really a directory.\n"),
	  PROMPT_FIX, 0, 0, 0, 0 },

	/* Error while reading extent tree in inode */
	{ PR_1_READ_EXTENT,
	  /* xgettext:no-c-format */
	  N_("Error while reading over @x tree in @i %i: %m\n"),
	  PROMPT_CLEAR_INODE, 0, 0, 0, 0 },

	/* Failure to iterate extents in inode */
	{ PR_1_EXTENT_ITERATE_FAILURE,
	  N_("Failed to iterate extents in @i %i\n"
	     "\t(op %s, blk %b, lblk %c): %m\n"),
	  PROMPT_CLEAR_INODE, 0, 0, 0, 0 },

	/* Inode has an invalid extent starting block */
	{ PR_1_EXTENT_BAD_START_BLK,
	  N_("@i %i has an @n extent\n\t(logical @b %c, @n physical @b %b, len %N)\n"),
	  PROMPT_CLEAR, 0, 0, 0, 0 },

	/* Inode has an invalid extent that ends beyond filesystem */
	{ PR_1_EXTENT_ENDS_BEYOND,
	  N_("@i %i has an @n extent\n\t(logical @b %c, physical @b %b, @n len %N)\n"),
	  PROMPT_CLEAR, 0, 0, 0, 0 },

	/* inode has EXTENTS_FL flag set on filesystem without extents support*/
	{ PR_1_EXTENTS_SET,
	  /* xgettext:no-c-format */
	  N_("@i %i has EXTENTS_FL flag set on @f without extents support.\n"),
	  PROMPT_CLEAR, 0, 0, 0, 0 },

	/* inode is in extents format, but superblock is missing EXTENTS feature */
	{ PR_1_EXTENT_FEATURE,
	  /* xgettext:no-c-format */
	  N_("@i %i is in extent format, but @S is missing EXTENTS feature\n"),
	  PROMPT_FIX, 0, 0, 0, 0 },

	/* inode missing EXTENTS_FL, but is an extent inode */
	{ PR_1_UNSET_EXTENT_FL,
	  /* xgettext:no-c-format */
	  N_("@i %i missing EXTENT_FL, but is in extents format\n"),
	  PROMPT_FIX, PR_PREEN_OK, 0, 0, 0 },

	/* Fast symlink has EXTENTS_FL set */
	{ PR_1_FAST_SYMLINK_EXTENT_FL,
	  /* xgettext:no-c-format */
	  N_("Fast symlink %i has EXTENT_FL set.  "),
	  PROMPT_CLEAR, 0, 0, 0, 0 },

	/* Extents are out of order */
	{ PR_1_OUT_OF_ORDER_EXTENTS,
	  N_("@i %i has out of order extents\n\t(@n logical @b %c, physical @b %b, len %N)\n"),
	  PROMPT_CLEAR, 0, 0, 0, 0 },

	{ PR_1_EXTENT_HEADER_INVALID,
	  N_("@i %i has an invalid extent node (blk %b, lblk %c)\n"),
	  PROMPT_CLEAR, 0, 0, 0, 0 },

	/* Failed to convert subcluster block bitmap */
	{ PR_1_CONVERT_SUBCLUSTER,
	  /* xgettext:no-c-format */
	  N_("Error converting subcluster @b @B: %m\n"),
	  PROMPT_NONE, PR_FATAL, 0, 0, 0 },

	/* Quota inode is not a regular file */
	{ PR_1_QUOTA_BAD_MODE,
	  N_("@q @i is not a regular file.  "),
	  PROMPT_CLEAR, PR_PREEN_OK, 0, 0, 0 },

	/* Quota inode is not in use, but contains data */
	{ PR_1_QUOTA_INODE_NOT_CLEAR,
	  N_("@q @i is not in use, but contains data.  "),
	  PROMPT_CLEAR, PR_PREEN_OK, 0, 0, 0 },

	/* Quota inode is visible to the user */
	{ PR_1_QUOTA_INODE_NOT_HIDDEN,
	  N_("@q @i is visible to the user.  "),
	  PROMPT_CLEAR, PR_PREEN_OK, 0, 0, 0 },

	/* The bad block inode looks invalid */
	{ PR_1_INVALID_BAD_INODE,
	  N_("The bad @b @i looks @n.  "),
	  PROMPT_CLEAR, 0, 0, 0, 0 },

	/* Extent has zero length extent */
	{ PR_1_EXTENT_LENGTH_ZERO,
	  N_("@i %i has zero length extent\n\t(@n logical @b %c, physical @b %b)\n"),
	  PROMPT_CLEAR, 0, 0, 0, 0 },

	/* inode seems to contain garbage */
	{ PR_1_INODE_IS_GARBAGE,
	  /* xgettext:no-c-format */
	  N_("@i %i seems to contain garbage.  "),
	  PROMPT_CLEAR, 0, 0, 0, 0 },

	/* inode passes checks, but checksum does not match inode */
	{ PR_1_INODE_ONLY_CSUM_INVALID,
	  /* xgettext:no-c-format */
	  N_("@i %i passes checks, but checksum does not match @i.  "),
	  PROMPT_FIX, PR_PREEN_OK, 0, 0, 0 },

	/* Inode extended attribute is corrupt (allocation collision) */
	{ PR_1_INODE_EA_ALLOC_COLLISION,
	  /* xgettext:no-c-format */
	  N_("@i %i @a is corrupt (allocation collision).  "),
	  PROMPT_CLEAR, 0, 0, 0, 0},

	/*
	 * Inode extent block passes checks, but checksum does not match
	 * extent
	 */
	{ PR_1_EXTENT_ONLY_CSUM_INVALID,
	  N_("@i %i extent block passes checks, but checksum does not match "
	     "extent\n\t(logical @b %c, physical @b %b, len %N)\n"),
	  PROMPT_FIX, 0, 0, 0, 0 },

	/*
	 * Inode extended attribute block passes checks, but checksum does not
	 * match block.
	 */
	{ PR_1_EA_BLOCK_ONLY_CSUM_INVALID,
	  N_("@i %i @a @b %b passes checks, but checksum does not match @b.  "),
	  PROMPT_FIX, 0, 0, 0, 0 },

	/* Interior extent node level number of inode doesn't first node down */
	{ PR_1_EXTENT_INDEX_START_INVALID,
	  N_("Interior @x node level %N of @i %i:\n"
	     "Logical start %b does not match logical start %c at next level.  "),
	  PROMPT_FIX, 0, 0, 0, 0 },

	/* Inode end of extent exceeds allowed value */
	{ PR_1_EXTENT_END_OUT_OF_BOUNDS,
	  N_("@i %i, end of extent exceeds allowed value\n\t(logical @b %c, physical @b %b, len %N)\n"),
	  PROMPT_CLEAR, 0, 0, 0, 0 },

	/* Inode has inline data, but superblock is missing INLINE_DATA feature */
	{ PR_1_INLINE_DATA_FEATURE,
	  /* xgettext:no-c-format */
	  N_("@i %i has inline data, but @S is missing INLINE_DATA feature\n"),
	  PROMPT_FIX, PR_PREEN_OK, 0, 0, 0 },

	/* inode has INLINE_DATA_FL flag on filesystem without inline data */
	{ PR_1_INLINE_DATA_SET,
	  /* xgettext:no-c-format */
	  N_("@i %i has INLINE_DATA_FL flag on @f without inline data support.\n"),
	  PROMPT_CLEAR, 0, 0, 0, 0 },

	/*
	 * Inode block conflicts with critical metadata, skipping block checks
	 */
	{ PR_1_CRITICAL_METADATA_COLLISION,
	  /* xgettext:no-c-format */
	  N_("@i %i block %b conflicts with critical metadata, skipping block checks.\n"),
	  PROMPT_NONE, 0, 0, 0, 0 },

	/* Directory inode block <block> should be at block <otherblock> */
	{ PR_1_COLLAPSE_DBLOCK,
	  N_("@d @i %i @b %b should be at @b %c.  "),
	  PROMPT_FIX, 0, 0, 0, 0 },

	/* Extents/inlinedata flag set on a device or socket inode */
	{ PR_1_UNINIT_DBLOCK,
	  /* xgettext:no-c-format */
	  N_("@d @i %i has @x marked uninitialized at @b %c.  "),
	  PROMPT_FIX, PR_PREEN_OK, 0, 0, 0 },

	/* Inode logical block (physical block) violates cluster allocation */
	{ PR_1_MISALIGNED_CLUSTER,
	  N_("@i %i logical @b %b (physical @b %c) violates cluster allocation rules.\nWill fix in pass 1B.\n"),
	  PROMPT_NONE, 0, 0, 0, 0 },

	/* Inode has INLINE_DATA_FL flag but extended attribute not found */
	{ PR_1_INLINE_DATA_NO_ATTR,
	  /* xgettext:no-c-format */
	  N_("@i %i has INLINE_DATA_FL flag but @a not found.  "),
	  PROMPT_TRUNCATE, 0, 0, 0, 0 },

	/* Special (device/socket/fifo) file (inode num) has extents
	 * or inline-data flag set */
	{ PR_1_SPECIAL_EXTENTS_IDATA,
	  /* xgettext:no-c-format */
	  N_("Special (@v/socket/fifo) file (@i %i) has extents\n"
	     "or inline-data flag set.  "),
	  PROMPT_CLEAR, PR_PREEN_OK | PR_PREEN_NO | PR_NO_OK, 0, 0, 0 },

	/* Inode has extent header but inline data flag is set */
	{ PR_1_CLEAR_INLINE_DATA_FOR_EXTENT,
	  /* xgettext:no-c-format */
	  N_("@i %i has @x header but inline data flag is set.\n"),
	  PROMPT_FIX, 0, 0, 0, 0 },

	/* Inode seems to have inline data but extent flag is set */
	{ PR_1_CLEAR_EXTENT_FOR_INLINE_DATA,
	  /* xgettext:no-c-format */
	  N_("@i %i seems to have inline data but @x flag is set.\n"),
	  PROMPT_FIX, 0, 0, 0, 0 },

	/* Inode seems to have block map but inline data and extent flags set */
	{ PR_1_CLEAR_EXTENT_INLINE_DATA_FLAGS,
	  /* xgettext:no-c-format */
	  N_("@i %i seems to have @b map but inline data and @x flags set.\n"),
	  PROMPT_FIX, 0, 0, 0, 0 },

	/* Inode has inline data and extent flags but i_block contains junk */
	{ PR_1_CLEAR_EXTENT_INLINE_DATA_INODE,
	  /* xgettext:no-c-format */
	  N_("@i %i has inline data and @x flags set but i_block contains junk.\n"),
	  PROMPT_CLEAR_INODE, 0, 0, 0, 0 },

	/* Bad block list says the bad block list inode is bad */
	{ PR_1_BADBLOCKS_IN_BADBLOCKS,
	  N_("Bad block list says the bad block list @i is bad.  "),
	  PROMPT_CLEAR_INODE, 0, 0, 0, 0 },

	/* Error allocating extent region allocation structure */
	{ PR_1_EXTENT_ALLOC_REGION_ABORT,
	  N_("@A @x region allocation structure.  "),
	  PROMPT_NONE, PR_FATAL, 0, 0, 0 },

	/* Inode leaf has a duplicate extent mapping */
	{ PR_1_EXTENT_COLLISION,
	  N_("@i %i has a duplicate @x mapping\n\t(logical @b %c, @n physical @b %b, len %N)\n"),
	  PROMPT_CLEAR, 0, 0, 0, 0 },

	/* Error allocating memory for encrypted directory list */
	{ PR_1_ALLOCATE_ENCRYPTED_DIRLIST,
	  N_("@A memory for encrypted @d list\n"),
	  PROMPT_NONE, PR_FATAL, 0, 0, 0 },

	/* Inode extent tree could be more shallow */
	{ PR_1_EXTENT_BAD_MAX_DEPTH,
	  N_("@i %i @x tree could be more shallow (%b; could be <= %c)\n"),
	  PROMPT_FIX, PR_NO_OK | PR_PREEN_NO | PR_PREEN_OK, 0, 0, 0 },

	/* inode num on bigalloc filesystem cannot be block mapped */
	{ PR_1_NO_BIGALLOC_BLOCKMAP_FILES,
	  /* xgettext:no-c-format */
	  N_("@i %i on bigalloc @f cannot be @b mapped.  "),
	  PROMPT_FIX, 0, 0, 0, 0 },

	/* Inode has corrupt extent header */
	{ PR_1_MISSING_EXTENT_HEADER,
	  /* xgettext:no-c-format */
	  N_("@i %i has corrupt @x header.  "),
	  PROMPT_CLEAR_INODE, 0, 0, 0, 0 },

	/* Timestamp(s) on inode beyond 2310-04-04 are likely pre-1970. */
	{ PR_1_EA_TIME_OUT_OF_RANGE,
	  /* xgettext:no-c-format */
	  N_("Timestamp(s) on @i %i beyond 2310-04-04 are likely pre-1970.\n"),
	  PROMPT_FIX, PR_PREEN_OK | PR_NO_OK, 0, 0, 0 },

	/* Inode has illegal extended attribute value inode */
	{ PR_1_ATTR_VALUE_EA_INODE,
	  N_("@i %i has @I @a value @i %N.\n"),
	  PROMPT_CLEAR, PR_PREEN_OK, 0, 0, 0 },

	/* Inode has invalid extended attribute. EA inode missing
	 * EA_INODE flag. */
	{ PR_1_ATTR_NO_EA_INODE_FL,
	  N_("@i %i has @n @a. EA @i %N missing EA_INODE flag.\n"),
	  PROMPT_CLEAR, PR_PREEN_OK, 0, 0, 0 },

	/* EA inode for parent inode missing EA_INODE flag. */
	{ PR_1_ATTR_SET_EA_INODE_FL,
	  N_("EA @i %N for parent @i %i missing EA_INODE flag.\n "),
	  PROMPT_FIX, PR_PREEN_OK, 0, 0, 0 },

<<<<<<< HEAD
	/* Offer to clear uninitialized flag on an extent */
	{ PR_1_CLEAR_UNINIT_EXTENT,
	  /* xgettext:no-c-format */
	  N_("@i %i has @x marked uninitialized at @b %c (len %N).  "),
	  PROMPT_CLEAR, PR_PREEN_OK, 0, 0, 0 },
=======
	/* Casefold flag set on a non-directory */
	{ PR_1_CASEFOLD_NONDIR,
	  N_("@i %i has the casefold flag set but is not a directory.  "),
	  PROMPT_CLEAR_FLAG, 0, 0, 0, 0 },

	/* Casefold flag set, but file system is missing the casefold feature */
	{ PR_1_CASEFOLD_FEATURE,
	  N_("@d %p has the casefold flag, but the\ncasefold feature is not enabled.  "),
	  PROMPT_CLEAR_FLAG, 0, 0, 0, 0 },
>>>>>>> 16eca7ce

	/* Pass 1b errors */

	/* Pass 1B: Rescan for duplicate/bad blocks */
	{ PR_1B_PASS_HEADER,
	  N_("\nRunning additional passes to resolve @bs claimed by more than one @i...\n"
	  "Pass 1B: Rescanning for @m @bs\n"),
	  PROMPT_NONE, PR_HEADER, 0, 0, 0 },

	/* Duplicate/bad block(s) header */
	{ PR_1B_DUP_BLOCK_HEADER,
	  /* xgettext:no-c-format */
	  N_("@m @b(s) in @i %i:"),
	  PROMPT_NONE, 0, 0, 0, 0 },

	/* Duplicate/bad block(s) in inode */
	{ PR_1B_DUP_BLOCK,
	  " %b",
	  PROMPT_NONE, PR_LATCH_DBLOCK | PR_PREEN_NOHDR, 0, 0, 0 },

	/* Duplicate/bad block(s) end */
	{ PR_1B_DUP_BLOCK_END,
	  "\n",
	  PROMPT_NONE, PR_PREEN_NOHDR, 0, 0, 0 },

	/* Error while scanning inodes */
	{ PR_1B_ISCAN_ERROR,
	  /* xgettext:no-c-format */
	  N_("Error while scanning inodes (%i): %m\n"),
	  PROMPT_NONE, PR_FATAL, 0, 0, 0 },

	/* Error allocating inode bitmap */
	{ PR_1B_ALLOCATE_IBITMAP_ERROR,
	  /* xgettext:no-c-format */
	  N_("@A @i @B (@i_dup_map): %m\n"),
	  PROMPT_NONE, PR_FATAL, 0, 0, 0 },

	/* Error while iterating over blocks */
	{ PR_1B_BLOCK_ITERATE,
	  /* xgettext:no-c-format */
	  N_("Error while iterating over @bs in @i %i (%s): %m\n"),
	  PROMPT_NONE, 0, 0, 0, 0 },

	/* Error adjusting EA refcount */
	{ PR_1B_ADJ_EA_REFCOUNT,
	  N_("Error adjusting refcount for @a @b %b (@i %i): %m\n"),
	  PROMPT_NONE, 0, 0, 0, 0 },

	/* Duplicate/bad block range in inode */
	{ PR_1B_DUP_RANGE,
	  " %b--%c",
	  PROMPT_NONE, PR_LATCH_DBLOCK | PR_PREEN_NOHDR, 0, 0, 0 },

	/* Pass 1C: Scan directories for inodes with multiply-claimed blocks. */
	{ PR_1C_PASS_HEADER,
	  N_("Pass 1C: Scanning directories for @is with @m @bs\n"),
	  PROMPT_NONE, PR_HEADER, 0, 0, 0 },


	/* Pass 1D: Reconciling multiply-claimed blocks */
	{ PR_1D_PASS_HEADER,
	  N_("Pass 1D: Reconciling @m @bs\n"),
	  PROMPT_NONE, PR_HEADER, 0, 0, 0 },

	/* File has duplicate blocks */
	{ PR_1D_DUP_FILE,
	  N_("File %Q (@i #%i, mod time %IM) \n"
	  "  has %r @m @b(s), shared with %N file(s):\n"),
	  PROMPT_NONE, 0, 0, 0, 0 },

	/* List of files sharing duplicate blocks */
	{ PR_1D_DUP_FILE_LIST,
	  N_("\t%Q (@i #%i, mod time %IM)\n"),
	  PROMPT_NONE, 0, 0, 0, 0 },

	/* File sharing blocks with filesystem metadata  */
	{ PR_1D_SHARE_METADATA,
	  N_("\t<@f metadata>\n"),
	  PROMPT_NONE, 0, 0, 0, 0 },

	/* Report of how many duplicate/bad inodes */
	{ PR_1D_NUM_DUP_INODES,
	  N_("(There are %N @is containing @m @bs.)\n\n"),
	  PROMPT_NONE, 0, 0, 0, 0 },

	/* Duplicated blocks already reassigned or cloned. */
	{ PR_1D_DUP_BLOCKS_DEALT,
	  N_("@m @bs already reassigned or cloned.\n\n"),
	  PROMPT_NONE, 0, 0, 0, 0 },

	/* Clone duplicate/bad blocks? */
	{ PR_1D_CLONE_QUESTION,
	  "", PROMPT_CLONE, PR_NO_OK, 0, 0, 0 },

	/* Delete file? */
	{ PR_1D_DELETE_QUESTION,
	  "", PROMPT_DELETE, 0, 0, 0, 0 },

	/* Couldn't clone file (error) */
	{ PR_1D_CLONE_ERROR,
	  /* xgettext:no-c-format */
	  N_("Couldn't clone file: %m\n"), PROMPT_NONE, 0, 0, 0, 0 },

	/* Pass 1E Extent tree optimization	*/

	/* Pass 1E: Optimizing extent trees */
	{ PR_1E_PASS_HEADER,
	  N_("Pass 1E: Optimizing @x trees\n"),
	  PROMPT_NONE, PR_HEADER | PR_PREEN_NOMSG, 0, 0, 0 },

	/* Failed to optimize extent tree */
	{ PR_1E_OPTIMIZE_EXT_ERR,
	  /* xgettext:no-c-format */
	  N_("Failed to optimize @x tree %p (%i): %m\n"),
	  PROMPT_NONE, 0, 0, 0, 0 },

	/* Optimizing extent trees */
	{ PR_1E_OPTIMIZE_EXT_HEADER,
	  N_("Optimizing @x trees: "),
	  PROMPT_NONE, PR_MSG_ONLY, 0, 0, 0 },

	/* Rebuilding extent tree %d */
	{ PR_1E_OPTIMIZE_EXT,
	  " %i",
	  PROMPT_NONE, PR_LATCH_OPTIMIZE_EXT | PR_PREEN_NOHDR, 0, 0, 0 },

	/* Rebuilding extent tree end */
	{ PR_1E_OPTIMIZE_EXT_END,
	  "\n",
	  PROMPT_NONE, PR_PREEN_NOHDR, 0, 0, 0 },

	/* Internal error: extent tree depth too large */
	{ PR_1E_MAX_EXTENT_TREE_DEPTH,
	  N_("Internal error: max extent tree depth too large (%b; expected=%c).\n"),
	  PROMPT_NONE, PR_FATAL, 0, 0, 0 },

	/* Inode extent tree could be shorter */
	{ PR_1E_CAN_COLLAPSE_EXTENT_TREE,
	  N_("@i %i @x tree (at level %b) could be shorter.  "),
	  PROMPT_OPTIMIZE, PR_NO_OK | PR_PREEN_NO | PR_PREEN_OK | PR_NOT_A_FIX, 0, 0, 0 },

	/* Inode extent tree could be narrower */
	{ PR_1E_CAN_NARROW_EXTENT_TREE,
	  N_("@i %i @x tree (at level %b) could be narrower.  "),
	  PROMPT_OPTIMIZE, PR_NO_OK | PR_PREEN_NO | PR_PREEN_OK | PR_NOT_A_FIX, 0, 0, 0 },

	/* Pass 2 errors */

	/* Pass 2: Checking directory structure */
	{ PR_2_PASS_HEADER,
	  N_("Pass 2: Checking @d structure\n"),
	  PROMPT_NONE, PR_HEADER, 0, 0, 0 },

	/* Bad inode number for '.' */
	{ PR_2_BAD_INODE_DOT,
	  /* xgettext:no-c-format */
	  N_("@n @i number for '.' in @d @i %i.\n"),
	  PROMPT_FIX, 0, 0, 0, 0 },

	/* Entry 'xxxx' in /a/b/c has bad inode number.*/
	{ PR_2_BAD_INO,
	  N_("@E has @n @i #: %Di.\n"),
	  PROMPT_CLEAR, 0, 0, 0, 0 },

	/* Entry 'xxxx' in /a/b/c has deleted/unused inode nnnnn.*/
	{ PR_2_UNUSED_INODE,
	  N_("@E has @D/unused @i %Di.  "),
	  PROMPT_CLEAR, PR_PREEN_OK, 0, 0, 0 },

	/* Directory entry is link to '.' */
	{ PR_2_LINK_DOT,
	  N_("@E @L to '.'  "),
	  PROMPT_CLEAR, 0, 0, 0, 0 },

	/* Directory entry points to inode now located in a bad block */
	{ PR_2_BB_INODE,
	  N_("@E points to @i (%Di) located in a bad @b.\n"),
	  PROMPT_CLEAR, 0, 0, 0, 0 },

	/* Directory entry contains a link to a directory */
	{ PR_2_LINK_DIR,
	  N_("@E @L to @d %P (%Di).\n"),
	  PROMPT_CLEAR, 0, 0, 0, 0 },

	/* Directory entry contains a link to the root directory */
	{ PR_2_LINK_ROOT,
	  N_("@E @L to the @r.\n"),
	  PROMPT_CLEAR, 0, 0, 0, 0 },

	/* Directory entry has illegal characters in its name */
	{ PR_2_BAD_NAME,
	  N_("@E has illegal characters in its name.\n"),
	  PROMPT_FIX, 0, 0, 0, 0 },

	/* Missing '.' in directory inode */
	{ PR_2_MISSING_DOT,
	  /* xgettext:no-c-format */
	  N_("Missing '.' in @d @i %i.\n"),
	  PROMPT_FIX, 0, 0, 0, 0 },

	/* Missing '..' in directory inode */
	{ PR_2_MISSING_DOT_DOT,
	  /* xgettext:no-c-format */
	  N_("Missing '..' in @d @i %i.\n"),
	  PROMPT_FIX, 0, 0, 0, 0 },

	/* First entry in directory inode doesn't contain '.' */
	{ PR_2_1ST_NOT_DOT,
	  N_("First @e '%Dn' (@i=%Di) in @d @i %i (%p) @s '.'\n"),
	  PROMPT_FIX, 0, 0, 0, 0 },

	/* Second entry in directory inode doesn't contain '..' */
	{ PR_2_2ND_NOT_DOT_DOT,
	  N_("Second @e '%Dn' (@i=%Di) in @d @i %i @s '..'\n"),
	  PROMPT_FIX, 0, 0, 0, 0 },

	/* i_faddr should be zero */
	{ PR_2_FADDR_ZERO,
	  N_("i_faddr @F %IF, @s zero.\n"),
	  PROMPT_CLEAR, 0, 0, 0, 0 },

	/* i_file_acl should be zero */
	{ PR_2_FILE_ACL_ZERO,
	  N_("i_file_acl @F %If, @s zero.\n"),
	  PROMPT_CLEAR, 0, 0, 0, 0 },

	/* i_size_high should be zero */
	{ PR_2_DIR_SIZE_HIGH_ZERO,
	  N_("i_size_high @F %Id, @s zero.\n"),
	  PROMPT_CLEAR, 0, 0, 0, 0 },

	/* i_frag should be zero */
	{ PR_2_FRAG_ZERO,
	  N_("i_frag @F %N, @s zero.\n"),
	  PROMPT_CLEAR, 0, 0, 0, 0 },

	/* i_fsize should be zero */
	{ PR_2_FSIZE_ZERO,
	  N_("i_fsize @F %N, @s zero.\n"),
	  PROMPT_CLEAR, 0, 0, 0, 0 },

	/* inode has bad mode */
	{ PR_2_BAD_MODE,
	  N_("@i %i (%Q) has @n mode (%Im).\n"),
	  PROMPT_CLEAR, 0, 0, 0, 0 },

	/* directory corrupted */
	{ PR_2_DIR_CORRUPTED,
	  N_("@d @i %i, %B, offset %N: @d corrupted\n"),
	  PROMPT_SALVAGE, 0, 0, 0, 0 },

	/* filename too long */
	{ PR_2_FILENAME_LONG,
	  N_("@d @i %i, %B, offset %N: filename too long\n"),
	  PROMPT_TRUNCATE, 0, 0, 0, 0 },

	/* Directory inode has a missing block (hole) */
	{ PR_2_DIRECTORY_HOLE,
	  N_("@d @i %i has an unallocated %B.  "),
	  PROMPT_ALLOCATE, 0, 0, 0, 0 },

	/* '.' is not NULL terminated */
	{ PR_2_DOT_NULL_TERM,
	  /* xgettext:no-c-format */
	  N_("'.' @d @e in @d @i %i is not NULL terminated\n"),
	  PROMPT_FIX, 0, 0, 0, 0 },

	/* '..' is not NULL terminated */
	{ PR_2_DOT_DOT_NULL_TERM,
	  /* xgettext:no-c-format */
	  N_("'..' @d @e in @d @i %i is not NULL terminated\n"),
	  PROMPT_FIX, 0, 0, 0, 0 },

	/* Illegal character device inode */
	{ PR_2_BAD_CHAR_DEV,
	  N_("@i %i (%Q) is an @I character @v.\n"),
	  PROMPT_CLEAR, 0, 0, 0, 0 },

	/* Illegal block device inode */
	{ PR_2_BAD_BLOCK_DEV,
	  N_("@i %i (%Q) is an @I @b @v.\n"),
	  PROMPT_CLEAR, 0, 0, 0, 0 },

	/* Duplicate '.' entry */
	{ PR_2_DUP_DOT,
	  N_("@E is duplicate '.' @e.\n"),
	  PROMPT_FIX, 0, 0, 0, 0 },

	/* Duplicate '..' entry */
	{ PR_2_DUP_DOT_DOT,
	  N_("@E is duplicate '..' @e.\n"),
	  PROMPT_FIX, 0, 0, 0, 0 },

	/* Internal error: couldn't find dir_info */
	{ PR_2_NO_DIRINFO,
	  /* xgettext:no-c-format */
	  N_("Internal error: couldn't find dir_info for %i.\n"),
	  PROMPT_NONE, PR_FATAL, 0, 0, 0 },

	/* Final rec_len is wrong */
	{ PR_2_FINAL_RECLEN,
	  N_("@E has rec_len of %Dr, @s %N.\n"),
	  PROMPT_FIX, 0, 0, 0, 0 },

	/* Error allocating icount structure */
	{ PR_2_ALLOCATE_ICOUNT,
	  /* xgettext:no-c-format */
	  N_("@A icount structure: %m\n"),
	  PROMPT_NONE, PR_FATAL, 0, 0, 0 },

	/* Error iterating over directory blocks */
	{ PR_2_DBLIST_ITERATE,
	  /* xgettext:no-c-format */
	  N_("Error iterating over @d @bs: %m\n"),
	  PROMPT_NONE, PR_FATAL, 0, 0, 0 },

	/* Error reading directory block */
	{ PR_2_READ_DIRBLOCK,
	  N_("Error reading @d @b %b (@i %i): %m\n"),
	  PROMPT_CONTINUE, 0, 0, 0, 0 },

	/* Error writing directory block */
	{ PR_2_WRITE_DIRBLOCK,
	  N_("Error writing @d @b %b (@i %i): %m\n"),
	  PROMPT_CONTINUE, 0, 0, 0, 0 },

	/* Error allocating new directory block */
	{ PR_2_ALLOC_DIRBOCK,
	  /* xgettext:no-c-format */
	  N_("@A new @d @b for @i %i (%s): %m\n"),
	  PROMPT_NONE, 0, 0, 0, 0 },

	/* Error deallocating inode */
	{ PR_2_DEALLOC_INODE,
	  /* xgettext:no-c-format */
	  N_("Error deallocating @i %i: %m\n"),
	  PROMPT_NONE, PR_FATAL, 0, 0, 0 },

	/* Directory entry for '.' is big.  Split? */
	{ PR_2_SPLIT_DOT,
	  /* xgettext:no-c-format */
	  N_("@d @e for '.' in %p (%i) is big.\n"),
	  PROMPT_SPLIT, PR_NO_OK, 0, 0, 0 },

	/* Illegal FIFO inode */
	{ PR_2_BAD_FIFO,
	  N_("@i %i (%Q) is an @I FIFO.\n"),
	  PROMPT_CLEAR, 0, 0, 0, 0 },

	/* Illegal socket inode */
	{ PR_2_BAD_SOCKET,
	  N_("@i %i (%Q) is an @I socket.\n"),
	  PROMPT_CLEAR, 0, 0, 0, 0 },

	/* Directory filetype not set */
	{ PR_2_SET_FILETYPE,
	  N_("Setting filetype for @E to %N.\n"),
	  PROMPT_NONE, PR_PREEN_OK | PR_NO_OK | PR_NO_NOMSG, 0, 0, 0 },

	/* Directory filetype incorrect */
	{ PR_2_BAD_FILETYPE,
	  N_("@E has an incorrect filetype (was %Dt, @s %N).\n"),
	  PROMPT_FIX, 0, 0, 0, 0 },

	/* Directory filetype set on filesystem */
	{ PR_2_CLEAR_FILETYPE,
	  N_("@E has filetype set.\n"),
	  PROMPT_CLEAR, PR_PREEN_OK, 0, 0, 0 },

	/* Directory filename is null */
	{ PR_2_NULL_NAME,
	  N_("@E has a @z name.\n"),
	  PROMPT_CLEAR, 0, 0, 0, 0 },

	/* Invalid symlink */
	{ PR_2_INVALID_SYMLINK,
	  N_("Symlink %Q (@i #%i) is @n.\n"),
	  PROMPT_CLEAR, 0, 0, 0, 0 },

	/* i_file_acl (extended attribute block) is bad */
	{ PR_2_FILE_ACL_BAD,
	  N_("@a @b @F @n (%If).\n"),
	  PROMPT_CLEAR, 0, 0, 0, 0 },

	/* Filesystem contains large files, but has no such flag in sb */
	{ PR_2_FEATURE_LARGE_FILES,
	  N_("@f contains large files, but lacks LARGE_FILE flag in @S.\n"),
	  PROMPT_FIX, 0, 0, 0, 0 },

	/* Node in HTREE directory not referenced */
	{ PR_2_HTREE_NOTREF,
	  N_("@p @h %d: %B not referenced\n"),
	  PROMPT_NONE, 0, 0, 0, 0 },

	/* Node in HTREE directory referenced twice */
	{ PR_2_HTREE_DUPREF,
	  N_("@p @h %d: %B referenced twice\n"),
	  PROMPT_NONE, 0, 0, 0, 0 },

	/* Node in HTREE directory has bad min hash */
	{ PR_2_HTREE_MIN_HASH,
	  N_("@p @h %d: %B has bad min hash\n"),
	  PROMPT_NONE, 0, 0, 0, 0 },

	/* Node in HTREE directory has bad max hash */
	{ PR_2_HTREE_MAX_HASH,
	  N_("@p @h %d: %B has bad max hash\n"),
	  PROMPT_NONE, 0, 0, 0, 0 },

	/* Clear invalid HTREE directory */
	{ PR_2_HTREE_CLEAR,
	  N_("@n @h %d (%q).  "), PROMPT_CLEAR_HTREE, 0, 0, 0, 0 },

	/* Bad block in htree interior node */
	{ PR_2_HTREE_BADBLK,
	  N_("@p @h %d (%q): bad @b number %b.\n"),
	  PROMPT_CLEAR_HTREE, 0, 0, 0, 0 },

	/* Error adjusting EA refcount */
	{ PR_2_ADJ_EA_REFCOUNT,
	  N_("Error adjusting refcount for @a @b %b (@i %i): %m\n"),
	  PROMPT_NONE, PR_FATAL, 0, 0, 0 },

	/* Invalid HTREE root node */
	{ PR_2_HTREE_BAD_ROOT,
	  /* xgettext:no-c-format */
	  N_("@p @h %d: root node is @n\n"),
	  PROMPT_CLEAR_HTREE, PR_PREEN_OK, 0, 0, 0 },

	/* Invalid HTREE limit */
	{ PR_2_HTREE_BAD_LIMIT,
	  N_("@p @h %d: %B has @n limit (%N)\n"),
	  PROMPT_CLEAR_HTREE, PR_PREEN_OK, 0, 0, 0 },

	/* Invalid HTREE count */
	{ PR_2_HTREE_BAD_COUNT,
	  N_("@p @h %d: %B has @n count (%N)\n"),
	  PROMPT_CLEAR_HTREE, PR_PREEN_OK, 0, 0, 0 },

	/* HTREE interior node has out-of-order hashes in table */
	{ PR_2_HTREE_HASH_ORDER,
	  N_("@p @h %d: %B has an unordered hash table\n"),
	  PROMPT_CLEAR_HTREE, PR_PREEN_OK, 0, 0, 0 },

	/* Node in HTREE directory has invalid depth */
	{ PR_2_HTREE_BAD_DEPTH,
	  N_("@p @h %d: %B has @n depth (%N)\n"),
	  PROMPT_NONE, 0, 0, 0, 0 },

	/* Duplicate directory entry found */
	{ PR_2_DUPLICATE_DIRENT,
	  N_("Duplicate @E found.  "),
	  PROMPT_CLEAR, 0, 0, 0, 0 },

	/* Non-unique filename found */
	{ PR_2_NON_UNIQUE_FILE, /* xgettext: no-c-format */
	  N_("@E has a non-unique filename.\nRename to %s"),
	  PROMPT_NULL, 0, 0, 0, 0 },

	/* Duplicate directory entry found */
	{ PR_2_REPORT_DUP_DIRENT,
	  N_("Duplicate @e '%Dn' found.\n\tMarking %p (%i) to be rebuilt.\n\n"),
	  PROMPT_NONE, 0, 0, 0, 0 },

	/* i_blocks_hi should be zero */
	{ PR_2_BLOCKS_HI_ZERO,
	  N_("i_blocks_hi @F %N, @s zero.\n"),
	  PROMPT_CLEAR, 0, 0, 0, 0 },

	/* Unexpected HTREE block */
	{ PR_2_UNEXPECTED_HTREE_BLOCK,
	  N_("Unexpected @b in @h %d (%q).\n"), PROMPT_CLEAR_HTREE, 0,
	  0, 0, 0 },

	/* Inode found in group where _INODE_UNINIT is set */
	{ PR_2_INOREF_BG_INO_UNINIT,
	  N_("@E references @i %Di in @g %g where _INODE_UNINIT is set.\n"),
	  PROMPT_FIX, PR_PREEN_OK, 0, 0, 0 },

	/* Inode found in group unused inodes area */
	{ PR_2_INOREF_IN_UNUSED,
	  N_("@E references @i %Di found in @g %g's unused inodes area.\n"),
	  PROMPT_FIX, PR_PREEN_OK, 0, 0, 0 },

	/* i_blocks_hi should be zero */
	{ PR_2_I_FILE_ACL_HI_ZERO,
	  N_("i_file_acl_hi @F %N, @s zero.\n"),
	  PROMPT_CLEAR, PR_PREEN_OK, 0, 0, 0 },

	/* htree root node fails checksum */
	{ PR_2_HTREE_ROOT_CSUM_INVALID,
	  /* xgettext:no-c-format */
	  N_("@p @h %d: root node fails checksum.\n"),
	  PROMPT_CLEAR_HTREE, PR_PREEN_OK, 0, 0, 0 },

	/* htree internal node fails checksum */
	{ PR_2_HTREE_NODE_CSUM_INVALID,
	  /* xgettext:no-c-format */
	  N_("@p @h %d: internal node fails checksum.\n"),
	  PROMPT_CLEAR_HTREE, PR_PREEN_OK, 0, 0, 0 },

	/* leaf node has no checksum */
	{ PR_2_LEAF_NODE_MISSING_CSUM,
	  N_("@d @i %i, %B, offset %N: @d has no checksum.\n"),
	  PROMPT_FIX, PR_PREEN_OK, 0, 0, 0 },

	/* leaf node passes checks but fails checksum */
	{ PR_2_LEAF_NODE_ONLY_CSUM_INVALID,
	  N_("@d @i %i, %B: @d passes checks but fails checksum.\n"),
	  PROMPT_FIX, PR_PREEN_OK, 0, 0, 0 },

	/* inline directory inode size must be a multiple of 4 */
	{ PR_2_BAD_INLINE_DIR_SIZE,
	  N_("Inline @d @i %i size (%N) must be a multiple of 4.\n"),
	  PROMPT_FIX, 0, 0, 0, 0 },

	/* fixing size of inline directory inode failed */
	{ PR_2_FIX_INLINE_DIR_FAILED,
	  /* xgettext:no-c-format */
	  N_("Fixing size of inline @d @i %i failed.\n"),
	  PROMPT_TRUNCATE, 0, 0, 0, 0 },

	/* Encrypted directory entry is too short */
	{ PR_2_BAD_ENCRYPTED_NAME,
	  N_("Encrypted @E is too short.\n"),
	  PROMPT_CLEAR, 0, 0, 0, 0 },

	/* Pass 3 errors */

	/* Pass 3: Checking directory connectivity */
	{ PR_3_PASS_HEADER,
	  N_("Pass 3: Checking @d connectivity\n"),
	  PROMPT_NONE, PR_HEADER, 0, 0, 0 },

	/* Root inode not allocated */
	{ PR_3_NO_ROOT_INODE,
	  N_("@r not allocated.  "),
	  PROMPT_ALLOCATE, 0, 0, 0, 0 },

	/* No room in lost+found */
	{ PR_3_EXPAND_LF_DIR,
	  N_("No room in @l @d.  "),
	  PROMPT_EXPAND, 0, 0, 0, 0 },

	/* Unconnected directory inode */
	{ PR_3_UNCONNECTED_DIR,
	  /* xgettext:no-c-format */
	  N_("Unconnected @d @i %i (%p)\n"),
	  PROMPT_CONNECT, 0, 0, 0, 0 },

	/* /lost+found not found */
	{ PR_3_NO_LF_DIR,
	  N_("/@l not found.  "),
	  PROMPT_CREATE, PR_PREEN_OK, 0, 0, 0 },

	/* .. entry is incorrect */
	{ PR_3_BAD_DOT_DOT,
	  N_("'..' in %Q (%i) is %P (%j), @s %q (%d).\n"),
	  PROMPT_FIX, 0, 0, 0, 0 },

	/* Bad or non-existent /lost+found.  Cannot reconnect */
	{ PR_3_NO_LPF,
	  /* xgettext:no-c-format */
	  N_("Bad or non-existent /@l.  Cannot reconnect.\n"),
	  PROMPT_NONE, 0, 0, 0, 0 },

	/* Could not expand /lost+found */
	{ PR_3_CANT_EXPAND_LPF,
	  /* xgettext:no-c-format */
	  N_("Could not expand /@l: %m\n"),
	  PROMPT_NONE, 0, 0, 0, 0 },

	/* Could not reconnect inode */
	{ PR_3_CANT_RECONNECT,
	  /* xgettext:no-c-format */
	  N_("Could not reconnect %i: %m\n"),
	  PROMPT_NONE, 0, 0, 0, 0 },

	/* Error while trying to find /lost+found */
	{ PR_3_ERR_FIND_LPF,
	  /* xgettext:no-c-format */
	  N_("Error while trying to find /@l: %m\n"),
	  PROMPT_NONE, 0, 0, 0, 0 },

	/* Error in ext2fs_new_block while creating /lost+found */
	{ PR_3_ERR_LPF_NEW_BLOCK,
	  /* xgettext:no-c-format */
	  N_("ext2fs_new_@b: %m while trying to create /@l @d\n"),
	  PROMPT_NONE, 0, 0, 0, 0 },

	/* Error in ext2fs_new_inode while creating /lost+found */
	{ PR_3_ERR_LPF_NEW_INODE,
	  /* xgettext:no-c-format */
	  N_("ext2fs_new_@i: %m while trying to create /@l @d\n"),
	  PROMPT_NONE, 0, 0, 0, 0 },

	/* Error in ext2fs_new_dir_block while creating /lost+found */
	{ PR_3_ERR_LPF_NEW_DIR_BLOCK,
	  /* xgettext:no-c-format */
	  N_("ext2fs_new_dir_@b: %m while creating new @d @b\n"),
	  PROMPT_NONE, 0, 0, 0, 0 },

	/* Error while writing directory block for /lost+found */
	{ PR_3_ERR_LPF_WRITE_BLOCK,
	  /* xgettext:no-c-format */
	  N_("ext2fs_write_dir_@b: %m while writing the @d @b for /@l\n"),
	  PROMPT_NONE, 0, 0, 0, 0 },

	/* Error while adjusting inode count */
	{ PR_3_ADJUST_INODE,
	  /* xgettext:no-c-format */
	  N_("Error while adjusting @i count on @i %i\n"),
	  PROMPT_NONE, 0, 0, 0, 0 },

	/* Couldn't fix parent directory -- error */
	{ PR_3_FIX_PARENT_ERR,
	  /* xgettext:no-c-format */
	  N_("Couldn't fix parent of @i %i: %m\n\n"),
	  PROMPT_NONE, 0, 0, 0, 0 },

	/* Couldn't fix parent directory -- couldn't find it */
	{ PR_3_FIX_PARENT_NOFIND,
	  /* xgettext:no-c-format */
	  N_("Couldn't fix parent of @i %i: Couldn't find parent @d @e\n\n"),
	  PROMPT_NONE, 0, 0, 0, 0 },

	/* Error allocating inode bitmap */
	{ PR_3_ALLOCATE_IBITMAP_ERROR,
	  N_("@A @i @B (%N): %m\n"),
	  PROMPT_NONE, PR_FATAL, 0, 0, 0 },

	/* Error creating root directory */
	{ PR_3_CREATE_ROOT_ERROR,
	  /* xgettext:no-c-format */
	  N_("Error creating root @d (%s): %m\n"),
	  PROMPT_NONE, PR_FATAL, 0, 0, 0 },

	/* Error creating lost and found directory */
	{ PR_3_CREATE_LPF_ERROR,
	  /* xgettext:no-c-format */
	  N_("Error creating /@l @d (%s): %m\n"),
	  PROMPT_NONE, 0, 0, 0, 0 },

	/* Root inode is not directory; aborting */
	{ PR_3_ROOT_NOT_DIR_ABORT,
	  N_("@r is not a @d; aborting.\n"),
	  PROMPT_NONE, PR_FATAL, 0, 0, 0 },

	/* Cannot proceed without a root inode. */
	{ PR_3_NO_ROOT_INODE_ABORT,
	  N_("Cannot proceed without a @r.\n"),
	  PROMPT_NONE, PR_FATAL, 0, 0, 0 },

	/* Internal error: couldn't find dir_info */
	{ PR_3_NO_DIRINFO,
	  N_("Internal error: couldn't find dir_info for %i.\n"),
	  PROMPT_NONE, PR_FATAL, 0, 0, 0 },

	/* Lost+found not a directory */
	{ PR_3_LPF_NOTDIR,
	  /* xgettext:no-c-format */
	  N_("/@l is not a @d (ino=%i)\n"),
	  PROMPT_UNLINK, 0, 0, 0, 0 },

	/* Lost+found has inline data */
	{ PR_3_LPF_INLINE_DATA,
	  N_("/@l has inline data\n"),
	  PROMPT_CLEAR, 0, 0, 0, 0 },

	/* Cannot allocate /lost+found. */
	{ PR_3_LPF_NO_SPACE,
	  N_("Cannot allocate space for /@l.\nPlace lost files in root directory instead"),
	  PROMPT_NULL, 0, 0, 0, 0 },

	/* Delete some files and re-run e2fsck. */
	{ PR_3_NO_SPACE_TO_RECOVER,
	  N_("Insufficient space to recover lost files!\nMove data off the @f and re-run e2fsck.\n\n"),
	  PROMPT_NONE, 0, 0, 0, 0 },

	/* Lost+found is encrypted */
	{ PR_3_LPF_ENCRYPTED,
	  N_("/@l is encrypted\n"),
	  PROMPT_CLEAR, 0, 0, 0, 0 },

	/* Pass 3A Directory Optimization	*/

	/* Pass 3A: Optimizing directories */
	{ PR_3A_PASS_HEADER,
	  N_("Pass 3A: Optimizing directories\n"),
	  PROMPT_NONE, PR_HEADER | PR_PREEN_NOMSG, 0, 0, 0 },

	/* Error iterating over directories */
	{ PR_3A_OPTIMIZE_ITER,
	  /* xgettext:no-c-format */
	  N_("Failed to create dirs_to_hash iterator: %m\n"),
	  PROMPT_NONE, 0, 0, 0, 0 },

	/* Error rehash directory */
	{ PR_3A_OPTIMIZE_DIR_ERR,
	  N_("Failed to optimize directory %q (%d): %m\n"),
	  PROMPT_NONE, 0, 0, 0, 0 },

	/* Rehashing dir header */
	{ PR_3A_OPTIMIZE_DIR_HEADER,
	  N_("Optimizing directories: "),
	  PROMPT_NONE, PR_MSG_ONLY, 0, 0, 0 },

	/* Rehashing directory %d */
	{ PR_3A_OPTIMIZE_DIR,
	  " %d",
	  PROMPT_NONE, PR_LATCH_OPTIMIZE_DIR | PR_PREEN_NOHDR, 0, 0, 0 },

	/* Rehashing dir end */
	{ PR_3A_OPTIMIZE_DIR_END,
	  "\n",
	  PROMPT_NONE, PR_PREEN_NOHDR, 0, 0, 0 },

	/* Pass 4 errors */

	/* Pass 4: Checking reference counts */
	{ PR_4_PASS_HEADER,
	  N_("Pass 4: Checking reference counts\n"),
	  PROMPT_NONE, PR_HEADER, 0, 0, 0 },

	/* Unattached zero-length inode */
	{ PR_4_ZERO_LEN_INODE,
	  /* xgettext:no-c-format */
	  N_("@u @z @i %i.  "),
	  PROMPT_CLEAR, PR_PREEN_OK|PR_NO_OK, 0, 0, 0 },

	/* Unattached inode */
	{ PR_4_UNATTACHED_INODE,
	  /* xgettext:no-c-format */
	  N_("@u @i %i\n"),
	  PROMPT_CONNECT, 0, 0, 0, 0 },

	/* Inode ref count wrong */
	{ PR_4_BAD_REF_COUNT,
	  N_("@i %i ref count is %Il, @s %N.  "),
	  PROMPT_FIX, PR_PREEN_OK, 0, 0, 0 },

	{ PR_4_INCONSISTENT_COUNT,
	  N_("WARNING: PROGRAMMING BUG IN E2FSCK!\n"
	  "\tOR SOME BONEHEAD (YOU) IS CHECKING A MOUNTED (LIVE) FILESYSTEM.\n"
	  "@i_link_info[%i] is %N, @i.i_links_count is %Il.  "
	  "They @s the same!\n"),
	  PROMPT_NONE, 0, 0, 0, 0 },

	{ PR_4_EA_INODE_REF_COUNT,
	  N_("@a @i %i ref count is %N, @s %n. "),
	  PROMPT_FIX, PR_PREEN_OK, 0, 0, 0 },

	/* directory exceeds max links, but no DIR_NLINK feature in superblock*/
	{ PR_4_DIR_NLINK_FEATURE,
	  N_("@d exceeds max links, but no DIR_NLINK feature in @S.\n"),
	  PROMPT_FIX, 0, 0, 0, 0 },

	/* Pass 5 errors */

	/* Pass 5: Checking group summary information */
	{ PR_5_PASS_HEADER,
	  N_("Pass 5: Checking @g summary information\n"),
	  PROMPT_NONE, PR_HEADER, 0, 0, 0 },

	/* Padding at end of inode bitmap is not set. */
	{ PR_5_INODE_BMAP_PADDING,
	  N_("Padding at end of @i @B is not set. "),
	  PROMPT_FIX, PR_PREEN_OK, 0, 0, 0 },

	/* Padding at end of block bitmap is not set. */
	{ PR_5_BLOCK_BMAP_PADDING,
	  N_("Padding at end of @b @B is not set. "),
	  PROMPT_FIX, PR_PREEN_OK, 0, 0, 0 },

	/* Block bitmap differences header */
	{ PR_5_BLOCK_BITMAP_HEADER,
	  N_("@b @B differences: "),
	  PROMPT_NONE, PR_PREEN_OK | PR_PREEN_NOMSG, 0, 0, 0 },

	/* Block not used, but marked in bitmap */
	{ PR_5_BLOCK_UNUSED,
	  " -%b",
	  PROMPT_NONE, PR_LATCH_BBITMAP | PR_PREEN_OK | PR_PREEN_NOMSG,
	  0, 0, 0 },

	/* Block used, but not marked used in bitmap */
	{ PR_5_BLOCK_USED,
	  " +%b",
	  PROMPT_NONE, PR_LATCH_BBITMAP | PR_PREEN_OK | PR_PREEN_NOMSG,
	  0, 0, 0 },

	/* Block bitmap differences end */
	{ PR_5_BLOCK_BITMAP_END,
	  "\n",
	  PROMPT_FIX, PR_PREEN_OK | PR_PREEN_NOMSG, 0, 0, 0 },

	/* Inode bitmap differences header */
	{ PR_5_INODE_BITMAP_HEADER,
	  N_("@i @B differences: "),
	  PROMPT_NONE, PR_PREEN_OK | PR_PREEN_NOMSG, 0, 0, 0 },

	/* Inode not used, but marked in bitmap */
	{ PR_5_INODE_UNUSED,
	  " -%i",
	  PROMPT_NONE, PR_LATCH_IBITMAP | PR_PREEN_OK | PR_PREEN_NOMSG,
	  0, 0, 0 },

	/* Inode used, but not marked used in bitmap */
	{ PR_5_INODE_USED,
	  " +%i",
	  PROMPT_NONE, PR_LATCH_IBITMAP | PR_PREEN_OK | PR_PREEN_NOMSG,
	  0, 0, 0 },

	/* Inode bitmap differences end */
	{ PR_5_INODE_BITMAP_END,
	  "\n",
	  PROMPT_FIX, PR_PREEN_OK | PR_PREEN_NOMSG, 0, 0, 0 },

	/* Free inodes count for group wrong */
	{ PR_5_FREE_INODE_COUNT_GROUP,
	  N_("Free @is count wrong for @g #%g (%i, counted=%j).\n"),
	  PROMPT_FIX, PR_PREEN_OK | PR_PREEN_NOMSG, 0, 0, 0 },

	/* Directories count for group wrong */
	{ PR_5_FREE_DIR_COUNT_GROUP,
	  N_("Directories count wrong for @g #%g (%i, counted=%j).\n"),
	  PROMPT_FIX, PR_PREEN_OK | PR_PREEN_NOMSG, 0, 0, 0 },

	/* Free inodes count wrong */
	{ PR_5_FREE_INODE_COUNT,
	  N_("Free @is count wrong (%i, counted=%j).\n"),
	  PROMPT_FIX, PR_PREEN_OK | PR_NO_OK | PR_PREEN_NOMSG, 0, 0, 0 },

	/* Free blocks count for group wrong */
	{ PR_5_FREE_BLOCK_COUNT_GROUP,
	  N_("Free @bs count wrong for @g #%g (%b, counted=%c).\n"),
	  PROMPT_FIX, PR_PREEN_OK | PR_PREEN_NOMSG, 0, 0, 0 },

	/* Free blocks count wrong */
	{ PR_5_FREE_BLOCK_COUNT,
	  N_("Free @bs count wrong (%b, counted=%c).\n"),
	  PROMPT_FIX, PR_PREEN_OK | PR_NO_OK | PR_PREEN_NOMSG, 0, 0, 0 },

	/* Programming error: bitmap endpoints don't match */
	{ PR_5_BMAP_ENDPOINTS,
	  N_("PROGRAMMING ERROR: @f (#%N) @B endpoints (%b, %c) don't "
	  "match calculated @B endpoints (%i, %j)\n"),
	  PROMPT_NONE, PR_FATAL, 0, 0, 0 },

	/* Internal error: fudging end of bitmap */
	{ PR_5_FUDGE_BITMAP_ERROR,
	  N_("Internal error: fudging end of bitmap (%N)\n"),
	  PROMPT_NONE, PR_FATAL, 0, 0, 0 },

	/* Error copying in replacement inode bitmap */
	{ PR_5_COPY_IBITMAP_ERROR,
	  /* xgettext:no-c-format */
	  N_("Error copying in replacement @i @B: %m\n"),
	  PROMPT_NONE, PR_FATAL, 0, 0, 0 },

	/* Error copying in replacement block bitmap */
	{ PR_5_COPY_BBITMAP_ERROR,
	  /* xgettext:no-c-format */
	  N_("Error copying in replacement @b @B: %m\n"),
	  PROMPT_NONE, PR_FATAL, 0, 0, 0 },

	/* Block range not used, but marked in bitmap */
	{ PR_5_BLOCK_RANGE_UNUSED,
	  " -(%b--%c)",
	  PROMPT_NONE, PR_LATCH_BBITMAP | PR_PREEN_OK | PR_PREEN_NOMSG,
	  0, 0, 0 },

	/* Block range used, but not marked used in bitmap */
	{ PR_5_BLOCK_RANGE_USED,
	  " +(%b--%c)",
	  PROMPT_NONE, PR_LATCH_BBITMAP | PR_PREEN_OK | PR_PREEN_NOMSG,
	  0, 0, 0 },

	/* Inode range not used, but marked in bitmap */
	{ PR_5_INODE_RANGE_UNUSED,
	  " -(%i--%j)",
	  PROMPT_NONE, PR_LATCH_IBITMAP | PR_PREEN_OK | PR_PREEN_NOMSG,
	  0, 0, 0 },

	/* Inode range used, but not marked used in bitmap */
	{ PR_5_INODE_RANGE_USED,
	  " +(%i--%j)",
	  PROMPT_NONE, PR_LATCH_IBITMAP | PR_PREEN_OK | PR_PREEN_NOMSG,
	  0, 0, 0 },

	/* Group N block(s) in use but group is marked BLOCK_UNINIT */
	{ PR_5_BLOCK_UNINIT,
	  /* xgettext:no-c-format */
	  N_("@g %g @b(s) in use but @g is marked BLOCK_UNINIT\n"),
	  PROMPT_FIX, PR_PREEN_OK, 0, 0, 0 },

	/* Group N inode(s) in use but group is marked INODE_UNINIT */
	{ PR_5_INODE_UNINIT,
	  /* xgettext:no-c-format */
	  N_("@g %g @i(s) in use but @g is marked INODE_UNINIT\n"),
	  PROMPT_FIX, PR_PREEN_OK, 0, 0, 0 },

	/* Group N inode bitmap does not match checksum */
	{ PR_5_INODE_BITMAP_CSUM_INVALID,
	  /* xgettext:no-c-format */
	  N_("@g %g @i @B does not match checksum.\n"),
	  PROMPT_FIX, PR_LATCH_IBITMAP | PR_PREEN_OK, 0, 0, 0 },

	/* Group N block bitmap does not match checksum */
	{ PR_5_BLOCK_BITMAP_CSUM_INVALID,
	  /* xgettext:no-c-format */
	  N_("@g %g @b @B does not match checksum.\n"),
	  PROMPT_FIX, PR_LATCH_BBITMAP | PR_PREEN_OK, 0, 0, 0 },

	/* Post-Pass 5 errors */

	/* Recreate journal if E2F_FLAG_JOURNAL_INODE flag is set */
	{ PR_6_RECREATE_JOURNAL,
	  N_("Recreate @j"),
	  PROMPT_NULL, PR_PREEN_OK | PR_NO_OK, 0, 0, 0 },

	/* Update quota information if it is inconsistent */
	{ PR_6_UPDATE_QUOTAS,
	  N_("Update quota info for quota type %N"),
	  PROMPT_NULL, PR_PREEN_OK, 0, 0, 0 },

	/* Error setting block group checksum info */
	{ PR_6_SET_BG_CHECKSUM,
	  /* xgettext:no-c-format */
	  N_("Error setting @b @g checksum info: %m\n"),
	  PROMPT_NULL, PR_FATAL, 0, 0, 0 },

	/* Error writing file system info */
	{ PR_6_FLUSH_FILESYSTEM,
	  /* xgettext:no-c-format */
	  N_("Error writing file system info: %m\n"),
	  PROMPT_NULL, PR_FATAL, 0, 0, 0 },

	/* Error flushing writes to storage device */
	{ PR_6_IO_FLUSH,
	  /* xgettext:no-c-format */
	  N_("Error flushing writes to storage device: %m\n"),
	  PROMPT_NULL, PR_FATAL, 0, 0, 0 },

	/* Error writing quota information */
	{ PR_6_WRITE_QUOTAS,
	  N_("Error writing quota info for quota type %N: %m\n"),
	  PROMPT_NULL, 0, 0, 0, 0 },

	{ 0 }
};

/*
 * This is the latch flags register.  It allows several problems to be
 * "latched" together.  This means that the user has to answer but one
 * question for the set of problems, and all of the associated
 * problems will be either fixed or not fixed.
 */
static struct latch_descr pr_latch_info[] = {
	{ PR_LATCH_BLOCK, PR_1_INODE_BLOCK_LATCH, 0, 0 },
	{ PR_LATCH_BBLOCK, PR_1_INODE_BBLOCK_LATCH, 0, 0 },
	{ PR_LATCH_IBITMAP, PR_5_INODE_BITMAP_HEADER, PR_5_INODE_BITMAP_END, 0 },
	{ PR_LATCH_BBITMAP, PR_5_BLOCK_BITMAP_HEADER, PR_5_BLOCK_BITMAP_END, 0 },
	{ PR_LATCH_RELOC, PR_0_RELOCATE_HINT, 0, 0 },
	{ PR_LATCH_DBLOCK, PR_1B_DUP_BLOCK_HEADER, PR_1B_DUP_BLOCK_END, 0 },
	{ PR_LATCH_LOW_DTIME, PR_1_ORPHAN_LIST_REFUGEES, 0, 0 },
	{ PR_LATCH_TOOBIG, PR_1_INODE_TOOBIG, 0, 0 },
	{ PR_LATCH_OPTIMIZE_DIR, PR_3A_OPTIMIZE_DIR_HEADER, PR_3A_OPTIMIZE_DIR_END, 0 },
	{ PR_LATCH_BG_CHECKSUM, PR_0_GDT_CSUM_LATCH, 0, 0 },
	{ PR_LATCH_OPTIMIZE_EXT, PR_1E_OPTIMIZE_EXT_HEADER, PR_1E_OPTIMIZE_EXT_END, 0 },
	{ -1, 0, 0, 0 },
};
#if __GNUC_PREREQ (4, 6)
#pragma GCC diagnostic pop
#endif

static struct e2fsck_problem *find_problem(problem_t code)
{
	int	i;

	for (i=0; problem_table[i].e2p_code; i++) {
		if (problem_table[i].e2p_code == code)
			return &problem_table[i];
	}
	return 0;
}

static struct latch_descr *find_latch(int code)
{
	int	i;

	for (i=0; pr_latch_info[i].latch_code >= 0; i++) {
		if (pr_latch_info[i].latch_code == code)
			return &pr_latch_info[i];
	}
	return 0;
}

int end_problem_latch(e2fsck_t ctx, int mask)
{
	struct latch_descr *ldesc;
	struct problem_context pctx;
	int answer = -1;

	ldesc = find_latch(mask);
	if (ldesc->end_message && (ldesc->flags & PRL_LATCHED)) {
		clear_problem_context(&pctx);
		answer = fix_problem(ctx, ldesc->end_message, &pctx);
	}
	ldesc->flags &= ~(PRL_VARIABLE);
	return answer;
}

int set_latch_flags(int mask, int setflags, int clearflags)
{
	struct latch_descr *ldesc;

	ldesc = find_latch(mask);
	if (!ldesc)
		return -1;
	ldesc->flags |= setflags;
	ldesc->flags &= ~clearflags;
	return 0;
}

int get_latch_flags(int mask, int *value)
{
	struct latch_descr *ldesc;

	ldesc = find_latch(mask);
	if (!ldesc)
		return -1;
	*value = ldesc->flags;
	return 0;
}

void clear_problem_context(struct problem_context *ctx)
{
	memset(ctx, 0, sizeof(struct problem_context));
	ctx->blkcount = -1;
	ctx->group = -1;
}

static void reconfigure_bool(e2fsck_t ctx, struct e2fsck_problem *ptr,
			     const char *key, int mask, const char *name)
{
	int	val;

	val = (ptr->flags & mask);
	profile_get_boolean(ctx->profile, "problems", key, name, val, &val);
	if (val)
		ptr->flags |= mask;
	else
		ptr->flags &= ~mask;
}

static void print_problem(FILE *f, problem_t code, int answer, int fixed,
			  struct e2fsck_problem *ptr,
			  struct problem_context *pctx)
{
	if (ptr->flags & PR_HEADER) {
		fprintf(f, "<header code=\"0x%06x\"/>\n", code);
		return;
	}
	fprintf(f, "<problem code=\"0x%06x\" answer=\"%d\"", code, answer);
	if (pctx->errcode)
		fprintf(f, " errcode=\"%lu\"", pctx->errcode);
	if (fixed)
		fputs(" fixed=\"1\"", f);
	if (pctx->ino)
		fprintf(f, " ino=\"%u\"", pctx->ino);
	if (pctx->ino2)
		fprintf(f, " ino2=\"%u\"", pctx->ino2);
	if (pctx->dir)
		fprintf(f, " dir=\"%u\"", pctx->dir);
	if (pctx->blk)
		fprintf(f, " blk=\"%llu\"", pctx->blk);
	if (pctx->blk2)
		fprintf(f, " blk2=\"%llu\"", pctx->blk2);
	if (pctx->blkcount != (e2_blkcnt_t) -1)
		fprintf(f, " blkcount=\"%lld\"", pctx->blkcount);
	if (pctx->group != (dgrp_t) -1)
		fprintf(f, " group=\"%u\"", pctx->group);
	if (pctx->csum1)
		fprintf(f, " csum1=\"%u\"", pctx->csum1);
	if (pctx->csum2)
		fprintf(f, " csum2=\"%u\"", pctx->csum2);
	if (pctx->num)
		fprintf(f, " num=\"%llu\"", pctx->num);
	if (pctx->num2)
		fprintf(f, " num2=\"%llu\"", pctx->num2);
	if (pctx->str)
		fprintf(f, " str=\"%s\"", pctx->str);
	fputs("/>\n", f);
}

int fix_problem(e2fsck_t ctx, problem_t code, struct problem_context *pctx)
{
	ext2_filsys fs = ctx->fs;
	struct e2fsck_problem *ptr;
	struct latch_descr *ldesc = 0;
	const char *message;
	int		def_yn, answer, ans;
	int		print_answer = 0;
	int		suppress = 0;
	int		fixed = 0;

	ptr = find_problem(code);
	if (!ptr) {
		printf(_("Unhandled error code (0x%x)!\n"), code);
		return 0;
	}
	if (!(ptr->flags & PR_CONFIG)) {
		char	key[9], *new_desc = NULL;

		sprintf(key, "0x%06x", code);

		profile_get_string(ctx->profile, "problems", key,
				   "description", 0, &new_desc);
		if (new_desc)
			ptr->e2p_description = new_desc;

		reconfigure_bool(ctx, ptr, key, PR_PREEN_OK, "preen_ok");
		reconfigure_bool(ctx, ptr, key, PR_NO_OK, "no_ok");
		reconfigure_bool(ctx, ptr, key, PR_NO_DEFAULT, "no_default");
		reconfigure_bool(ctx, ptr, key, PR_MSG_ONLY, "print_message_only");
		reconfigure_bool(ctx, ptr, key, PR_PREEN_NOMSG, "preen_nomessage");
		reconfigure_bool(ctx, ptr, key, PR_NOCOLLATE, "no_collate");
		reconfigure_bool(ctx, ptr, key, PR_NO_NOMSG, "no_nomsg");
		reconfigure_bool(ctx, ptr, key, PR_PREEN_NOHDR, "preen_noheader");
		reconfigure_bool(ctx, ptr, key, PR_FORCE_NO, "force_no");
		reconfigure_bool(ctx, ptr, key, PR_NOT_A_FIX, "not_a_fix");
		profile_get_integer(ctx->profile, "options",
				    "max_count_problems", 0, 0,
				    &ptr->max_count);
		profile_get_integer(ctx->profile, "problems", key, "max_count",
				    ptr->max_count, &ptr->max_count);

		ptr->flags |= PR_CONFIG;
	}
	def_yn = 1;
	ptr->count++;
	if ((ptr->flags & PR_NO_DEFAULT) ||
	    ((ptr->flags & PR_PREEN_NO) && (ctx->options & E2F_OPT_PREEN)) ||
	    (ctx->options & E2F_OPT_NO))
		def_yn= 0;

	/*
	 * Do special latch processing.  This is where we ask the
	 * latch question, if it exists
	 */
	if (ptr->flags & PR_LATCH_MASK) {
		ldesc = find_latch(ptr->flags & PR_LATCH_MASK);
		if (ldesc->question && !(ldesc->flags & PRL_LATCHED)) {
			ans = fix_problem(ctx, ldesc->question, pctx);
			if (ans == 1)
				ldesc->flags |= PRL_YES;
			if (ans == 0)
				ldesc->flags |= PRL_NO;
			ldesc->flags |= PRL_LATCHED;
		}
		if (ldesc->flags & PRL_SUPPRESS)
			suppress++;
	}
	if ((ptr->flags & PR_PREEN_NOMSG) &&
	    (ctx->options & E2F_OPT_PREEN))
		suppress++;
	if ((ptr->flags & PR_NO_NOMSG) &&
	    ((ctx->options & E2F_OPT_NO) || (ptr->flags & PR_FORCE_NO)))
		suppress++;
	if (ptr->max_count && (ptr->count > ptr->max_count)) {
		if (ctx->options & (E2F_OPT_NO | E2F_OPT_YES))
			suppress++;
		if ((ctx->options & E2F_OPT_PREEN) &&
		    (ptr->flags & PR_PREEN_OK))
			suppress++;
		if ((ptr->flags & PR_LATCH_MASK) &&
		    (ldesc->flags & (PRL_YES | PRL_NO)))
			suppress++;
		if (ptr->count == ptr->max_count + 1) {
			if (ctx->problem_logf)
				fprintf(ctx->problem_logf,
					"<suppressed code=\"0x%06x\"/>\n",
					code);
			printf("...problem 0x%06x suppressed\n",
			       ptr->e2p_code);
			fflush(stdout);
		}
	}
	message = ptr->e2p_description;
	if (*message)
		message = _(message);
	if (!suppress) {
		if ((ctx->options & E2F_OPT_PREEN) &&
		    !(ptr->flags & PR_PREEN_NOHDR)) {
			printf("%s: ", ctx->device_name ?
			       ctx->device_name : ctx->filesystem_name);
		}
		if (*message)
			print_e2fsck_message(stdout, ctx, message, pctx, 1, 0);
	}
	if (ctx->logf && message)
		print_e2fsck_message(ctx->logf, ctx, message, pctx, 1, 0);
	if (!(ptr->flags & PR_PREEN_OK) && (ptr->prompt != PROMPT_NONE))
		preenhalt(ctx);

	if (ptr->flags & PR_FATAL)
		fatal_error(ctx, 0);

	if (ptr->prompt == PROMPT_NONE) {
		if (ptr->flags & PR_NOCOLLATE)
			answer = -1;
		else
			answer = def_yn;
	} else {
		if (ptr->flags & PR_FORCE_NO) {
			answer = 0;
			print_answer = 1;
		} else if (ctx->options & E2F_OPT_PREEN) {
			answer = def_yn;
			if (!(ptr->flags & PR_PREEN_NOMSG))
				print_answer = 1;
		} else if ((ptr->flags & PR_LATCH_MASK) &&
			   (ldesc->flags & (PRL_YES | PRL_NO))) {
			print_answer = 1;
			if (ldesc->flags & PRL_YES)
				answer = 1;
			else
				answer = 0;
		} else
			answer = ask(ctx, (ptr->prompt == PROMPT_NULL) ? "" :
				     _(prompt[(int) ptr->prompt]), def_yn);
		if (!answer && !(ptr->flags & PR_NO_OK))
			ext2fs_unmark_valid(fs);

		if (print_answer) {
			if (!suppress)
				printf("%s.\n", answer ?
				       _(preen_msg[(int) ptr->prompt]) :
				       _("IGNORED"));
			if (ctx->logf)
				fprintf(ctx->logf, "%s.\n", answer ?
					_(preen_msg[(int) ptr->prompt]) :
					_("IGNORED"));
		}
	}

	if ((ptr->prompt == PROMPT_ABORT) && answer)
		fatal_error(ctx, 0);

	if (ptr->flags & PR_AFTER_CODE)
		answer = fix_problem(ctx, ptr->second_code, pctx);

	if (answer && (ptr->prompt != PROMPT_NONE) &&
	    !(ptr->flags & PR_NOT_A_FIX)) {
		fixed = 1;
		ctx->flags |= E2F_FLAG_PROBLEMS_FIXED;
	}

	if (ctx->problem_logf)
		print_problem(ctx->problem_logf, code, answer, fixed,
			      ptr, pctx);

	return answer;
}

#ifdef UNITTEST

#include <stdlib.h>
#include <stdio.h>

errcode_t
profile_get_boolean(profile_t profile, const char *name, const char *subname,
		    const char *subsubname, int def_val, int *ret_boolean)
{
	return 0;
}

errcode_t
profile_get_integer(profile_t profile, const char *name, const char *subname,
		    const char *subsubname, int def_val, int *ret_int)
{
	return 0;
}

void print_e2fsck_message(FILE *f, e2fsck_t ctx, const char *msg,
			  struct problem_context *pctx, int first,
			  int recurse)
{
	return;
}

void fatal_error(e2fsck_t ctx, const char *msg)
{
	return;
}

void preenhalt(e2fsck_t ctx)
{
	return;
}

errcode_t
profile_get_string(profile_t profile, const char *name, const char *subname,
		   const char *subsubname, const char *def_val,
		   char **ret_string)
{
	return 0;
}

int ask (e2fsck_t ctx, const char * string, int def)
{
	return 0;
}

int verify_problem_table(e2fsck_t ctx)
{
	struct e2fsck_problem *curr, *prev = NULL;
	int rc = 0;

	for (prev = NULL, curr = problem_table; curr->e2p_code; prev = curr++) {
		if (prev == NULL)
			continue;

		if (curr->e2p_code > prev->e2p_code)
			continue;

		if (curr->e2p_code == prev->e2p_code)
			fprintf(stderr, "*** Duplicate in problem table:\n");
		else
			fprintf(stderr, "*** Unordered problem table:\n");

		fprintf(stderr, "curr code = 0x%08x: %s\n",
			curr->e2p_code, curr->e2p_description);
		fprintf(stderr, "*** prev code = 0x%08x: %s\n",
			prev->e2p_code, prev->e2p_description);

		fprintf(stderr, "*** This is a %sprogramming error in e2fsck\n",
			(curr->e2p_code == prev->e2p_code) ? "fatal " : "");

		rc = 1;
	}

	return rc;
}

int main(int argc, char *argv[])
{
	e2fsck_t ctx;
	int rc;

	memset(&ctx, 0, sizeof(ctx)); /* just to quiet compiler */
	rc = verify_problem_table(ctx);
	if (rc == 0)
		printf("e2fsck problem table verified\n");

	return rc;
}
#endif /* UNITTEST */<|MERGE_RESOLUTION|>--- conflicted
+++ resolved
@@ -1243,13 +1243,12 @@
 	  N_("EA @i %N for parent @i %i missing EA_INODE flag.\n "),
 	  PROMPT_FIX, PR_PREEN_OK, 0, 0, 0 },
 
-<<<<<<< HEAD
 	/* Offer to clear uninitialized flag on an extent */
 	{ PR_1_CLEAR_UNINIT_EXTENT,
 	  /* xgettext:no-c-format */
 	  N_("@i %i has @x marked uninitialized at @b %c (len %N).  "),
 	  PROMPT_CLEAR, PR_PREEN_OK, 0, 0, 0 },
-=======
+
 	/* Casefold flag set on a non-directory */
 	{ PR_1_CASEFOLD_NONDIR,
 	  N_("@i %i has the casefold flag set but is not a directory.  "),
@@ -1259,7 +1258,6 @@
 	{ PR_1_CASEFOLD_FEATURE,
 	  N_("@d %p has the casefold flag, but the\ncasefold feature is not enabled.  "),
 	  PROMPT_CLEAR_FLAG, 0, 0, 0, 0 },
->>>>>>> 16eca7ce
 
 	/* Pass 1b errors */
 
